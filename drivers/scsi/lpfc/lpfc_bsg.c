--- conflicted
+++ resolved
@@ -5578,19 +5578,11 @@
 		rc = -EINVAL;
 		goto ras_job_error;
 	}
-<<<<<<< HEAD
 
 	/* Get lwpd offset */
 	lwpd_ptr = (uint32_t *)(ras_fwlog->lwpd.virt);
 	ras_reply->offset = be32_to_cpu(*lwpd_ptr & 0xffffffff);
 
-=======
-
-	/* Get lwpd offset */
-	lwpd_ptr = (uint32_t *)(ras_fwlog->lwpd.virt);
-	ras_reply->offset = be32_to_cpu(*lwpd_ptr & 0xffffffff);
-
->>>>>>> 0ecfebd2
 	/* Get wrap count */
 	ras_reply->wrap_count = be32_to_cpu(*(++lwpd_ptr) & 0xffffffff);
 
