/*
 * Copyright(c) 2007 - 2009 Intel Corporation. All rights reserved.
 *
 * This program is free software; you can redistribute it and/or modify it
 * under the terms and conditions of the GNU General Public License,
 * version 2, as published by the Free Software Foundation.
 *
 * This program is distributed in the hope it will be useful, but WITHOUT
 * ANY WARRANTY; without even the implied warranty of MERCHANTABILITY or
 * FITNESS FOR A PARTICULAR PURPOSE.  See the GNU General Public License for
 * more details.
 *
 * You should have received a copy of the GNU General Public License along with
 * this program; if not, write to the Free Software Foundation, Inc.,
 * 51 Franklin St - Fifth Floor, Boston, MA 02110-1301 USA.
 *
 * Maintained at www.Open-FCoE.org
 */

#include <linux/module.h>
#include <linux/spinlock.h>
#include <linux/netdevice.h>
#include <linux/etherdevice.h>
#include <linux/ethtool.h>
#include <linux/if_ether.h>
#include <linux/if_vlan.h>
#include <linux/crc32.h>
#include <linux/slab.h>
#include <linux/cpu.h>
#include <linux/fs.h>
#include <linux/sysfs.h>
#include <linux/ctype.h>
#include <linux/workqueue.h>
#include <net/dcbnl.h>
#include <net/dcbevent.h>
#include <scsi/scsi_tcq.h>
#include <scsi/scsicam.h>
#include <scsi/scsi_transport.h>
#include <scsi/scsi_transport_fc.h>
#include <net/rtnetlink.h>

#include <scsi/fc/fc_encaps.h>
#include <scsi/fc/fc_fip.h>

#include <scsi/libfc.h>
#include <scsi/fc_frame.h>
#include <scsi/libfcoe.h>

#include "fcoe.h"

MODULE_AUTHOR("Open-FCoE.org");
MODULE_DESCRIPTION("FCoE");
MODULE_LICENSE("GPL v2");

/* Performance tuning parameters for fcoe */
static unsigned int fcoe_ddp_min = 4096;
module_param_named(ddp_min, fcoe_ddp_min, uint, S_IRUGO | S_IWUSR);
MODULE_PARM_DESC(ddp_min, "Minimum I/O size in bytes for "	\
		 "Direct Data Placement (DDP).");

DEFINE_MUTEX(fcoe_config_mutex);

static struct workqueue_struct *fcoe_wq;

/* fcoe_percpu_clean completion.  Waiter protected by fcoe_create_mutex */
static DECLARE_COMPLETION(fcoe_flush_completion);

/* fcoe host list */
/* must only by accessed under the RTNL mutex */
LIST_HEAD(fcoe_hostlist);
DEFINE_PER_CPU(struct fcoe_percpu_s, fcoe_percpu);

/* Function Prototypes */
static int fcoe_reset(struct Scsi_Host *);
static int fcoe_xmit(struct fc_lport *, struct fc_frame *);
static int fcoe_rcv(struct sk_buff *, struct net_device *,
		    struct packet_type *, struct net_device *);
static int fcoe_percpu_receive_thread(void *);
static void fcoe_percpu_clean(struct fc_lport *);
static int fcoe_link_speed_update(struct fc_lport *);
static int fcoe_link_ok(struct fc_lport *);

static struct fc_lport *fcoe_hostlist_lookup(const struct net_device *);
static int fcoe_hostlist_add(const struct fc_lport *);

static int fcoe_device_notification(struct notifier_block *, ulong, void *);
static void fcoe_dev_setup(void);
static void fcoe_dev_cleanup(void);
static struct fcoe_interface
*fcoe_hostlist_lookup_port(const struct net_device *);

static int fcoe_fip_recv(struct sk_buff *, struct net_device *,
			 struct packet_type *, struct net_device *);

static void fcoe_fip_send(struct fcoe_ctlr *, struct sk_buff *);
static void fcoe_update_src_mac(struct fc_lport *, u8 *);
static u8 *fcoe_get_src_mac(struct fc_lport *);
static void fcoe_destroy_work(struct work_struct *);

static int fcoe_ddp_setup(struct fc_lport *, u16, struct scatterlist *,
			  unsigned int);
static int fcoe_ddp_done(struct fc_lport *, u16);
static int fcoe_ddp_target(struct fc_lport *, u16, struct scatterlist *,
			   unsigned int);
static int fcoe_cpu_callback(struct notifier_block *, unsigned long, void *);
static int fcoe_dcb_app_notification(struct notifier_block *notifier,
				     ulong event, void *ptr);

static bool fcoe_match(struct net_device *netdev);
static int fcoe_create(struct net_device *netdev, enum fip_state fip_mode);
static int fcoe_destroy(struct net_device *netdev);
static int fcoe_enable(struct net_device *netdev);
static int fcoe_disable(struct net_device *netdev);

static struct fc_seq *fcoe_elsct_send(struct fc_lport *,
				      u32 did, struct fc_frame *,
				      unsigned int op,
				      void (*resp)(struct fc_seq *,
						   struct fc_frame *,
						   void *),
				      void *, u32 timeout);
static void fcoe_recv_frame(struct sk_buff *skb);

static void fcoe_get_lesb(struct fc_lport *, struct fc_els_lesb *);

/* notification function for packets from net device */
static struct notifier_block fcoe_notifier = {
	.notifier_call = fcoe_device_notification,
};

/* notification function for CPU hotplug events */
static struct notifier_block fcoe_cpu_notifier = {
	.notifier_call = fcoe_cpu_callback,
};

/* notification function for DCB events */
static struct notifier_block dcb_notifier = {
	.notifier_call = fcoe_dcb_app_notification,
};

static struct scsi_transport_template *fcoe_nport_scsi_transport;
static struct scsi_transport_template *fcoe_vport_scsi_transport;

static int fcoe_vport_destroy(struct fc_vport *);
static int fcoe_vport_create(struct fc_vport *, bool disabled);
static int fcoe_vport_disable(struct fc_vport *, bool disable);
static void fcoe_set_vport_symbolic_name(struct fc_vport *);
static void fcoe_set_port_id(struct fc_lport *, u32, struct fc_frame *);

static struct libfc_function_template fcoe_libfc_fcn_templ = {
	.frame_send = fcoe_xmit,
	.ddp_setup = fcoe_ddp_setup,
	.ddp_done = fcoe_ddp_done,
	.ddp_target = fcoe_ddp_target,
	.elsct_send = fcoe_elsct_send,
	.get_lesb = fcoe_get_lesb,
	.lport_set_port_id = fcoe_set_port_id,
};

struct fc_function_template fcoe_nport_fc_functions = {
	.show_host_node_name = 1,
	.show_host_port_name = 1,
	.show_host_supported_classes = 1,
	.show_host_supported_fc4s = 1,
	.show_host_active_fc4s = 1,
	.show_host_maxframe_size = 1,

	.show_host_port_id = 1,
	.show_host_supported_speeds = 1,
	.get_host_speed = fc_get_host_speed,
	.show_host_speed = 1,
	.show_host_port_type = 1,
	.get_host_port_state = fc_get_host_port_state,
	.show_host_port_state = 1,
	.show_host_symbolic_name = 1,

	.dd_fcrport_size = sizeof(struct fc_rport_libfc_priv),
	.show_rport_maxframe_size = 1,
	.show_rport_supported_classes = 1,

	.show_host_fabric_name = 1,
	.show_starget_node_name = 1,
	.show_starget_port_name = 1,
	.show_starget_port_id = 1,
	.set_rport_dev_loss_tmo = fc_set_rport_loss_tmo,
	.show_rport_dev_loss_tmo = 1,
	.get_fc_host_stats = fc_get_host_stats,
	.issue_fc_host_lip = fcoe_reset,

	.terminate_rport_io = fc_rport_terminate_io,

	.vport_create = fcoe_vport_create,
	.vport_delete = fcoe_vport_destroy,
	.vport_disable = fcoe_vport_disable,
	.set_vport_symbolic_name = fcoe_set_vport_symbolic_name,

	.bsg_request = fc_lport_bsg_request,
};

struct fc_function_template fcoe_vport_fc_functions = {
	.show_host_node_name = 1,
	.show_host_port_name = 1,
	.show_host_supported_classes = 1,
	.show_host_supported_fc4s = 1,
	.show_host_active_fc4s = 1,
	.show_host_maxframe_size = 1,

	.show_host_port_id = 1,
	.show_host_supported_speeds = 1,
	.get_host_speed = fc_get_host_speed,
	.show_host_speed = 1,
	.show_host_port_type = 1,
	.get_host_port_state = fc_get_host_port_state,
	.show_host_port_state = 1,
	.show_host_symbolic_name = 1,

	.dd_fcrport_size = sizeof(struct fc_rport_libfc_priv),
	.show_rport_maxframe_size = 1,
	.show_rport_supported_classes = 1,

	.show_host_fabric_name = 1,
	.show_starget_node_name = 1,
	.show_starget_port_name = 1,
	.show_starget_port_id = 1,
	.set_rport_dev_loss_tmo = fc_set_rport_loss_tmo,
	.show_rport_dev_loss_tmo = 1,
	.get_fc_host_stats = fc_get_host_stats,
	.issue_fc_host_lip = fcoe_reset,

	.terminate_rport_io = fc_rport_terminate_io,

	.bsg_request = fc_lport_bsg_request,
};

static struct scsi_host_template fcoe_shost_template = {
	.module = THIS_MODULE,
	.name = "FCoE Driver",
	.proc_name = FCOE_NAME,
	.queuecommand = fc_queuecommand,
	.eh_abort_handler = fc_eh_abort,
	.eh_device_reset_handler = fc_eh_device_reset,
	.eh_host_reset_handler = fc_eh_host_reset,
	.slave_alloc = fc_slave_alloc,
	.change_queue_depth = fc_change_queue_depth,
	.change_queue_type = fc_change_queue_type,
	.this_id = -1,
	.cmd_per_lun = 3,
	.can_queue = FCOE_MAX_OUTSTANDING_COMMANDS,
	.use_clustering = ENABLE_CLUSTERING,
	.sg_tablesize = SG_ALL,
	.max_sectors = 0xffff,
};

/**
 * fcoe_interface_setup() - Setup a FCoE interface
 * @fcoe:   The new FCoE interface
 * @netdev: The net device that the fcoe interface is on
 *
 * Returns : 0 for success
 * Locking: must be called with the RTNL mutex held
 */
static int fcoe_interface_setup(struct fcoe_interface *fcoe,
				struct net_device *netdev)
{
	struct fcoe_ctlr *fip = &fcoe->ctlr;
	struct netdev_hw_addr *ha;
	struct net_device *real_dev;
	u8 flogi_maddr[ETH_ALEN];
	const struct net_device_ops *ops;

	fcoe->netdev = netdev;

	/* Let LLD initialize for FCoE */
	ops = netdev->netdev_ops;
	if (ops->ndo_fcoe_enable) {
		if (ops->ndo_fcoe_enable(netdev))
			FCOE_NETDEV_DBG(netdev, "Failed to enable FCoE"
					" specific feature for LLD.\n");
	}

	/* Do not support for bonding device */
	if (netdev->priv_flags & IFF_BONDING && netdev->flags & IFF_MASTER) {
		FCOE_NETDEV_DBG(netdev, "Bonded interfaces not supported\n");
		return -EOPNOTSUPP;
	}

	/* look for SAN MAC address, if multiple SAN MACs exist, only
	 * use the first one for SPMA */
	real_dev = (netdev->priv_flags & IFF_802_1Q_VLAN) ?
		vlan_dev_real_dev(netdev) : netdev;
	fcoe->realdev = real_dev;
	rcu_read_lock();
	for_each_dev_addr(real_dev, ha) {
		if ((ha->type == NETDEV_HW_ADDR_T_SAN) &&
		    (is_valid_ether_addr(ha->addr))) {
			memcpy(fip->ctl_src_addr, ha->addr, ETH_ALEN);
			fip->spma = 1;
			break;
		}
	}
	rcu_read_unlock();

	/* setup Source Mac Address */
	if (!fip->spma)
		memcpy(fip->ctl_src_addr, netdev->dev_addr, netdev->addr_len);

	/*
	 * Add FCoE MAC address as second unicast MAC address
	 * or enter promiscuous mode if not capable of listening
	 * for multiple unicast MACs.
	 */
	memcpy(flogi_maddr, (u8[6]) FC_FCOE_FLOGI_MAC, ETH_ALEN);
	dev_uc_add(netdev, flogi_maddr);
	if (fip->spma)
		dev_uc_add(netdev, fip->ctl_src_addr);
	if (fip->mode == FIP_MODE_VN2VN) {
		dev_mc_add(netdev, FIP_ALL_VN2VN_MACS);
		dev_mc_add(netdev, FIP_ALL_P2P_MACS);
	} else
		dev_mc_add(netdev, FIP_ALL_ENODE_MACS);

	/*
	 * setup the receive function from ethernet driver
	 * on the ethertype for the given device
	 */
	fcoe->fcoe_packet_type.func = fcoe_rcv;
	fcoe->fcoe_packet_type.type = __constant_htons(ETH_P_FCOE);
	fcoe->fcoe_packet_type.dev = netdev;
	dev_add_pack(&fcoe->fcoe_packet_type);

	fcoe->fip_packet_type.func = fcoe_fip_recv;
	fcoe->fip_packet_type.type = htons(ETH_P_FIP);
	fcoe->fip_packet_type.dev = netdev;
	dev_add_pack(&fcoe->fip_packet_type);

	return 0;
}

/**
 * fcoe_interface_create() - Create a FCoE interface on a net device
 * @netdev: The net device to create the FCoE interface on
 * @fip_mode: The mode to use for FIP
 *
 * Returns: pointer to a struct fcoe_interface or NULL on error
 */
static struct fcoe_interface *fcoe_interface_create(struct net_device *netdev,
						    enum fip_state fip_mode)
{
	struct fcoe_interface *fcoe;
	int err;

	if (!try_module_get(THIS_MODULE)) {
		FCOE_NETDEV_DBG(netdev,
				"Could not get a reference to the module\n");
		fcoe = ERR_PTR(-EBUSY);
		goto out;
	}

	fcoe = kzalloc(sizeof(*fcoe), GFP_KERNEL);
	if (!fcoe) {
		FCOE_NETDEV_DBG(netdev, "Could not allocate fcoe structure\n");
		fcoe = ERR_PTR(-ENOMEM);
		goto out_nomod;
	}

	dev_hold(netdev);
	kref_init(&fcoe->kref);

	/*
	 * Initialize FIP.
	 */
	fcoe_ctlr_init(&fcoe->ctlr, fip_mode);
	fcoe->ctlr.send = fcoe_fip_send;
	fcoe->ctlr.update_mac = fcoe_update_src_mac;
	fcoe->ctlr.get_src_addr = fcoe_get_src_mac;

	err = fcoe_interface_setup(fcoe, netdev);
	if (err) {
		fcoe_ctlr_destroy(&fcoe->ctlr);
		kfree(fcoe);
		dev_put(netdev);
		fcoe = ERR_PTR(err);
		goto out_nomod;
	}

	goto out;

out_nomod:
	module_put(THIS_MODULE);
out:
	return fcoe;
}

/**
 * fcoe_interface_release() - fcoe_port kref release function
 * @kref: Embedded reference count in an fcoe_interface struct
 */
static void fcoe_interface_release(struct kref *kref)
{
	struct fcoe_interface *fcoe;
	struct net_device *netdev;

	fcoe = container_of(kref, struct fcoe_interface, kref);
	netdev = fcoe->netdev;
	/* tear-down the FCoE controller */
	fcoe_ctlr_destroy(&fcoe->ctlr);
	kfree(fcoe);
	dev_put(netdev);
	module_put(THIS_MODULE);
}

/**
 * fcoe_interface_get() - Get a reference to a FCoE interface
 * @fcoe: The FCoE interface to be held
 */
static inline void fcoe_interface_get(struct fcoe_interface *fcoe)
{
	kref_get(&fcoe->kref);
}

/**
 * fcoe_interface_put() - Put a reference to a FCoE interface
 * @fcoe: The FCoE interface to be released
 */
static inline void fcoe_interface_put(struct fcoe_interface *fcoe)
{
	kref_put(&fcoe->kref, fcoe_interface_release);
}

/**
 * fcoe_interface_cleanup() - Clean up a FCoE interface
 * @fcoe: The FCoE interface to be cleaned up
 *
 * Caller must be holding the RTNL mutex
 */
void fcoe_interface_cleanup(struct fcoe_interface *fcoe)
{
	struct net_device *netdev = fcoe->netdev;
	struct fcoe_ctlr *fip = &fcoe->ctlr;
	u8 flogi_maddr[ETH_ALEN];
	const struct net_device_ops *ops;

	rtnl_lock();

	/*
	 * Don't listen for Ethernet packets anymore.
	 * synchronize_net() ensures that the packet handlers are not running
	 * on another CPU. dev_remove_pack() would do that, this calls the
	 * unsyncronized version __dev_remove_pack() to avoid multiple delays.
	 */
	__dev_remove_pack(&fcoe->fcoe_packet_type);
	__dev_remove_pack(&fcoe->fip_packet_type);
	synchronize_net();

	/* Delete secondary MAC addresses */
	memcpy(flogi_maddr, (u8[6]) FC_FCOE_FLOGI_MAC, ETH_ALEN);
	dev_uc_del(netdev, flogi_maddr);
	if (fip->spma)
		dev_uc_del(netdev, fip->ctl_src_addr);
	if (fip->mode == FIP_MODE_VN2VN) {
		dev_mc_del(netdev, FIP_ALL_VN2VN_MACS);
		dev_mc_del(netdev, FIP_ALL_P2P_MACS);
	} else
		dev_mc_del(netdev, FIP_ALL_ENODE_MACS);

	/* Tell the LLD we are done w/ FCoE */
	ops = netdev->netdev_ops;
	if (ops->ndo_fcoe_disable) {
		if (ops->ndo_fcoe_disable(netdev))
			FCOE_NETDEV_DBG(netdev, "Failed to disable FCoE"
					" specific feature for LLD.\n");
	}

	rtnl_unlock();

	/* Release the self-reference taken during fcoe_interface_create() */
	fcoe_interface_put(fcoe);
}

/**
 * fcoe_fip_recv() - Handler for received FIP frames
 * @skb:      The receive skb
 * @netdev:   The associated net device
 * @ptype:    The packet_type structure which was used to register this handler
 * @orig_dev: The original net_device the the skb was received on.
 *	      (in case dev is a bond)
 *
 * Returns: 0 for success
 */
static int fcoe_fip_recv(struct sk_buff *skb, struct net_device *netdev,
			 struct packet_type *ptype,
			 struct net_device *orig_dev)
{
	struct fcoe_interface *fcoe;

	fcoe = container_of(ptype, struct fcoe_interface, fip_packet_type);
	fcoe_ctlr_recv(&fcoe->ctlr, skb);
	return 0;
}

/**
 * fcoe_port_send() - Send an Ethernet-encapsulated FIP/FCoE frame
 * @port: The FCoE port
 * @skb: The FIP/FCoE packet to be sent
 */
static void fcoe_port_send(struct fcoe_port *port, struct sk_buff *skb)
{
	if (port->fcoe_pending_queue.qlen)
		fcoe_check_wait_queue(port->lport, skb);
	else if (fcoe_start_io(skb))
		fcoe_check_wait_queue(port->lport, skb);
}

/**
 * fcoe_fip_send() - Send an Ethernet-encapsulated FIP frame
 * @fip: The FCoE controller
 * @skb: The FIP packet to be sent
 */
static void fcoe_fip_send(struct fcoe_ctlr *fip, struct sk_buff *skb)
{
	skb->dev = fcoe_from_ctlr(fip)->netdev;
	fcoe_port_send(lport_priv(fip->lp), skb);
}

/**
 * fcoe_update_src_mac() - Update the Ethernet MAC filters
 * @lport: The local port to update the source MAC on
 * @addr:  Unicast MAC address to add
 *
 * Remove any previously-set unicast MAC filter.
 * Add secondary FCoE MAC address filter for our OUI.
 */
static void fcoe_update_src_mac(struct fc_lport *lport, u8 *addr)
{
	struct fcoe_port *port = lport_priv(lport);
	struct fcoe_interface *fcoe = port->priv;

	rtnl_lock();
	if (!is_zero_ether_addr(port->data_src_addr))
		dev_uc_del(fcoe->netdev, port->data_src_addr);
	if (!is_zero_ether_addr(addr))
		dev_uc_add(fcoe->netdev, addr);
	memcpy(port->data_src_addr, addr, ETH_ALEN);
	rtnl_unlock();
}

/**
 * fcoe_get_src_mac() - return the Ethernet source address for an lport
 * @lport: libfc lport
 */
static u8 *fcoe_get_src_mac(struct fc_lport *lport)
{
	struct fcoe_port *port = lport_priv(lport);

	return port->data_src_addr;
}

/**
 * fcoe_lport_config() - Set up a local port
 * @lport: The local port to be setup
 *
 * Returns: 0 for success
 */
static int fcoe_lport_config(struct fc_lport *lport)
{
	lport->link_up = 0;
	lport->qfull = 0;
	lport->max_retry_count = 3;
	lport->max_rport_retry_count = 3;
	lport->e_d_tov = 2 * 1000;	/* FC-FS default */
	lport->r_a_tov = 2 * 2 * 1000;
	lport->service_params = (FCP_SPPF_INIT_FCN | FCP_SPPF_RD_XRDY_DIS |
				 FCP_SPPF_RETRY | FCP_SPPF_CONF_COMPL);
	lport->does_npiv = 1;

	fc_lport_init_stats(lport);

	/* lport fc_lport related configuration */
	fc_lport_config(lport);

	/* offload related configuration */
	lport->crc_offload = 0;
	lport->seq_offload = 0;
	lport->lro_enabled = 0;
	lport->lro_xid = 0;
	lport->lso_max = 0;

	return 0;
}

/**
 * fcoe_netdev_features_change - Updates the lport's offload flags based
 * on the LLD netdev's FCoE feature flags
 */
static void fcoe_netdev_features_change(struct fc_lport *lport,
					struct net_device *netdev)
{
	mutex_lock(&lport->lp_mutex);

	if (netdev->features & NETIF_F_SG)
		lport->sg_supp = 1;
	else
		lport->sg_supp = 0;

	if (netdev->features & NETIF_F_FCOE_CRC) {
		lport->crc_offload = 1;
		FCOE_NETDEV_DBG(netdev, "Supports FCCRC offload\n");
	} else {
		lport->crc_offload = 0;
	}

	if (netdev->features & NETIF_F_FSO) {
		lport->seq_offload = 1;
		lport->lso_max = netdev->gso_max_size;
		FCOE_NETDEV_DBG(netdev, "Supports LSO for max len 0x%x\n",
				lport->lso_max);
	} else {
		lport->seq_offload = 0;
		lport->lso_max = 0;
	}

	if (netdev->fcoe_ddp_xid) {
		lport->lro_enabled = 1;
		lport->lro_xid = netdev->fcoe_ddp_xid;
		FCOE_NETDEV_DBG(netdev, "Supports LRO for max xid 0x%x\n",
				lport->lro_xid);
	} else {
		lport->lro_enabled = 0;
		lport->lro_xid = 0;
	}

	mutex_unlock(&lport->lp_mutex);
}

/**
 * fcoe_netdev_config() - Set up net devive for SW FCoE
 * @lport:  The local port that is associated with the net device
 * @netdev: The associated net device
 *
 * Must be called after fcoe_lport_config() as it will use local port mutex
 *
 * Returns: 0 for success
 */
static int fcoe_netdev_config(struct fc_lport *lport, struct net_device *netdev)
{
	u32 mfs;
	u64 wwnn, wwpn;
	struct fcoe_interface *fcoe;
	struct fcoe_port *port;

	/* Setup lport private data to point to fcoe softc */
	port = lport_priv(lport);
	fcoe = port->priv;

	/*
	 * Determine max frame size based on underlying device and optional
	 * user-configured limit.  If the MFS is too low, fcoe_link_ok()
	 * will return 0, so do this first.
	 */
	mfs = netdev->mtu;
	if (netdev->features & NETIF_F_FCOE_MTU) {
		mfs = FCOE_MTU;
		FCOE_NETDEV_DBG(netdev, "Supports FCOE_MTU of %d bytes\n", mfs);
	}
	mfs -= (sizeof(struct fcoe_hdr) + sizeof(struct fcoe_crc_eof));
	if (fc_set_mfs(lport, mfs))
		return -EINVAL;

	/* offload features support */
	fcoe_netdev_features_change(lport, netdev);

	skb_queue_head_init(&port->fcoe_pending_queue);
	port->fcoe_pending_queue_active = 0;
	setup_timer(&port->timer, fcoe_queue_timer, (unsigned long)lport);

	fcoe_link_speed_update(lport);

	if (!lport->vport) {
		if (fcoe_get_wwn(netdev, &wwnn, NETDEV_FCOE_WWNN))
			wwnn = fcoe_wwn_from_mac(fcoe->ctlr.ctl_src_addr, 1, 0);
		fc_set_wwnn(lport, wwnn);
		if (fcoe_get_wwn(netdev, &wwpn, NETDEV_FCOE_WWPN))
			wwpn = fcoe_wwn_from_mac(fcoe->ctlr.ctl_src_addr,
						 2, 0);
		fc_set_wwpn(lport, wwpn);
	}

	return 0;
}

/**
 * fcoe_shost_config() - Set up the SCSI host associated with a local port
 * @lport: The local port
 * @dev:   The device associated with the SCSI host
 *
 * Must be called after fcoe_lport_config() and fcoe_netdev_config()
 *
 * Returns: 0 for success
 */
static int fcoe_shost_config(struct fc_lport *lport, struct device *dev)
{
	int rc = 0;

	/* lport scsi host config */
	lport->host->max_lun = FCOE_MAX_LUN;
	lport->host->max_id = FCOE_MAX_FCP_TARGET;
	lport->host->max_channel = 0;
	lport->host->max_cmd_len = FCOE_MAX_CMD_LEN;

	if (lport->vport)
		lport->host->transportt = fcoe_vport_scsi_transport;
	else
		lport->host->transportt = fcoe_nport_scsi_transport;

	/* add the new host to the SCSI-ml */
	rc = scsi_add_host(lport->host, dev);
	if (rc) {
		FCOE_NETDEV_DBG(fcoe_netdev(lport), "fcoe_shost_config: "
				"error on scsi_add_host\n");
		return rc;
	}

	if (!lport->vport)
		fc_host_max_npiv_vports(lport->host) = USHRT_MAX;

	snprintf(fc_host_symbolic_name(lport->host), FC_SYMBOLIC_NAME_SIZE,
		 "%s v%s over %s", FCOE_NAME, FCOE_VERSION,
		 fcoe_netdev(lport)->name);

	return 0;
}

/**
 * fcoe_oem_match() - The match routine for the offloaded exchange manager
 * @fp: The I/O frame
 *
 * This routine will be associated with an exchange manager (EM). When
 * the libfc exchange handling code is looking for an EM to use it will
 * call this routine and pass it the frame that it wishes to send. This
 * routine will return True if the associated EM is to be used and False
 * if the echange code should continue looking for an EM.
 *
 * The offload EM that this routine is associated with will handle any
 * packets that are for SCSI read requests.
 *
 * This has been enhanced to work when FCoE stack is operating in target
 * mode.
 *
 * Returns: True for read types I/O, otherwise returns false.
 */
bool fcoe_oem_match(struct fc_frame *fp)
{
	struct fc_frame_header *fh = fc_frame_header_get(fp);
	struct fcp_cmnd *fcp;

	if (fc_fcp_is_read(fr_fsp(fp)) &&
	    (fr_fsp(fp)->data_len > fcoe_ddp_min))
		return true;
	else if (!(ntoh24(fh->fh_f_ctl) & FC_FC_EX_CTX)) {
		fcp = fc_frame_payload_get(fp, sizeof(*fcp));
		if (ntohs(fh->fh_rx_id) == FC_XID_UNKNOWN &&
		    fcp && (ntohl(fcp->fc_dl) > fcoe_ddp_min) &&
		    (fcp->fc_flags & FCP_CFL_WRDATA))
			return true;
	}
	return false;
}

/**
 * fcoe_em_config() - Allocate and configure an exchange manager
 * @lport: The local port that the new EM will be associated with
 *
 * Returns: 0 on success
 */
static inline int fcoe_em_config(struct fc_lport *lport)
{
	struct fcoe_port *port = lport_priv(lport);
	struct fcoe_interface *fcoe = port->priv;
	struct fcoe_interface *oldfcoe = NULL;
	struct net_device *old_real_dev, *cur_real_dev;
	u16 min_xid = FCOE_MIN_XID;
	u16 max_xid = FCOE_MAX_XID;

	/*
	 * Check if need to allocate an em instance for
	 * offload exchange ids to be shared across all VN_PORTs/lport.
	 */
	if (!lport->lro_enabled || !lport->lro_xid ||
	    (lport->lro_xid >= max_xid)) {
		lport->lro_xid = 0;
		goto skip_oem;
	}

	/*
	 * Reuse existing offload em instance in case
	 * it is already allocated on real eth device
	 */
	if (fcoe->netdev->priv_flags & IFF_802_1Q_VLAN)
		cur_real_dev = vlan_dev_real_dev(fcoe->netdev);
	else
		cur_real_dev = fcoe->netdev;

	list_for_each_entry(oldfcoe, &fcoe_hostlist, list) {
		if (oldfcoe->netdev->priv_flags & IFF_802_1Q_VLAN)
			old_real_dev = vlan_dev_real_dev(oldfcoe->netdev);
		else
			old_real_dev = oldfcoe->netdev;

		if (cur_real_dev == old_real_dev) {
			fcoe->oem = oldfcoe->oem;
			break;
		}
	}

	if (fcoe->oem) {
		if (!fc_exch_mgr_add(lport, fcoe->oem, fcoe_oem_match)) {
			printk(KERN_ERR "fcoe_em_config: failed to add "
			       "offload em:%p on interface:%s\n",
			       fcoe->oem, fcoe->netdev->name);
			return -ENOMEM;
		}
	} else {
		fcoe->oem = fc_exch_mgr_alloc(lport, FC_CLASS_3,
					      FCOE_MIN_XID, lport->lro_xid,
					      fcoe_oem_match);
		if (!fcoe->oem) {
			printk(KERN_ERR "fcoe_em_config: failed to allocate "
			       "em for offload exches on interface:%s\n",
			       fcoe->netdev->name);
			return -ENOMEM;
		}
	}

	/*
	 * Exclude offload EM xid range from next EM xid range.
	 */
	min_xid += lport->lro_xid + 1;

skip_oem:
	if (!fc_exch_mgr_alloc(lport, FC_CLASS_3, min_xid, max_xid, NULL)) {
		printk(KERN_ERR "fcoe_em_config: failed to "
		       "allocate em on interface %s\n", fcoe->netdev->name);
		return -ENOMEM;
	}

	return 0;
}

/**
 * fcoe_if_destroy() - Tear down a SW FCoE instance
 * @lport: The local port to be destroyed
 *
 */
static void fcoe_if_destroy(struct fc_lport *lport)
{
	struct fcoe_port *port = lport_priv(lport);
	struct fcoe_interface *fcoe = port->priv;
	struct net_device *netdev = fcoe->netdev;

	FCOE_NETDEV_DBG(netdev, "Destroying interface\n");

	/* Logout of the fabric */
	fc_fabric_logoff(lport);

	/* Cleanup the fc_lport */
	fc_lport_destroy(lport);

	/* Stop the transmit retry timer */
	del_timer_sync(&port->timer);

	/* Free existing transmit skbs */
	fcoe_clean_pending_queue(lport);

	rtnl_lock();
	if (!is_zero_ether_addr(port->data_src_addr))
		dev_uc_del(netdev, port->data_src_addr);
	rtnl_unlock();

	/* Release reference held in fcoe_if_create() */
	fcoe_interface_put(fcoe);

	/* Free queued packets for the per-CPU receive threads */
	fcoe_percpu_clean(lport);

	/* Detach from the scsi-ml */
	fc_remove_host(lport->host);
	scsi_remove_host(lport->host);

	/* Destroy lport scsi_priv */
	fc_fcp_destroy(lport);

	/* There are no more rports or I/O, free the EM */
	fc_exch_mgr_free(lport);

	/* Free memory used by statistical counters */
	fc_lport_free_stats(lport);

	/* Release the Scsi_Host */
	scsi_host_put(lport->host);
}

/**
 * fcoe_ddp_setup() - Call a LLD's ddp_setup through the net device
 * @lport: The local port to setup DDP for
 * @xid:   The exchange ID for this DDP transfer
 * @sgl:   The scatterlist describing this transfer
 * @sgc:   The number of sg items
 *
 * Returns: 0 if the DDP context was not configured
 */
static int fcoe_ddp_setup(struct fc_lport *lport, u16 xid,
			  struct scatterlist *sgl, unsigned int sgc)
{
	struct net_device *netdev = fcoe_netdev(lport);

	if (netdev->netdev_ops->ndo_fcoe_ddp_setup)
		return netdev->netdev_ops->ndo_fcoe_ddp_setup(netdev,
							      xid, sgl,
							      sgc);

	return 0;
}

/**
 * fcoe_ddp_target() - Call a LLD's ddp_target through the net device
 * @lport: The local port to setup DDP for
 * @xid:   The exchange ID for this DDP transfer
 * @sgl:   The scatterlist describing this transfer
 * @sgc:   The number of sg items
 *
 * Returns: 0 if the DDP context was not configured
 */
static int fcoe_ddp_target(struct fc_lport *lport, u16 xid,
			   struct scatterlist *sgl, unsigned int sgc)
{
	struct net_device *netdev = fcoe_netdev(lport);

	if (netdev->netdev_ops->ndo_fcoe_ddp_target)
		return netdev->netdev_ops->ndo_fcoe_ddp_target(netdev, xid,
							       sgl, sgc);

	return 0;
}


/**
 * fcoe_ddp_done() - Call a LLD's ddp_done through the net device
 * @lport: The local port to complete DDP on
 * @xid:   The exchange ID for this DDP transfer
 *
 * Returns: the length of data that have been completed by DDP
 */
static int fcoe_ddp_done(struct fc_lport *lport, u16 xid)
{
	struct net_device *netdev = fcoe_netdev(lport);

	if (netdev->netdev_ops->ndo_fcoe_ddp_done)
		return netdev->netdev_ops->ndo_fcoe_ddp_done(netdev, xid);
	return 0;
}

/**
 * fcoe_if_create() - Create a FCoE instance on an interface
 * @fcoe:   The FCoE interface to create a local port on
 * @parent: The device pointer to be the parent in sysfs for the SCSI host
 * @npiv:   Indicates if the port is a vport or not
 *
 * Creates a fc_lport instance and a Scsi_Host instance and configure them.
 *
 * Returns: The allocated fc_lport or an error pointer
 */
static struct fc_lport *fcoe_if_create(struct fcoe_interface *fcoe,
				       struct device *parent, int npiv)
{
	struct net_device *netdev = fcoe->netdev;
	struct fc_lport *lport, *n_port;
	struct fcoe_port *port;
	struct Scsi_Host *shost;
	int rc;
	/*
	 * parent is only a vport if npiv is 1,
	 * but we'll only use vport in that case so go ahead and set it
	 */
	struct fc_vport *vport = dev_to_vport(parent);

	FCOE_NETDEV_DBG(netdev, "Create Interface\n");

	if (!npiv)
		lport = libfc_host_alloc(&fcoe_shost_template, sizeof(*port));
	else
		lport = libfc_vport_create(vport, sizeof(*port));

	if (!lport) {
		FCOE_NETDEV_DBG(netdev, "Could not allocate host structure\n");
		rc = -ENOMEM;
		goto out;
	}
	port = lport_priv(lport);
	port->lport = lport;
	port->priv = fcoe;
	port->max_queue_depth = FCOE_MAX_QUEUE_DEPTH;
	port->min_queue_depth = FCOE_MIN_QUEUE_DEPTH;
	INIT_WORK(&port->destroy_work, fcoe_destroy_work);

	/* configure a fc_lport including the exchange manager */
	rc = fcoe_lport_config(lport);
	if (rc) {
		FCOE_NETDEV_DBG(netdev, "Could not configure lport for the "
				"interface\n");
		goto out_host_put;
	}

	if (npiv) {
		FCOE_NETDEV_DBG(netdev, "Setting vport names, "
				"%16.16llx %16.16llx\n",
				vport->node_name, vport->port_name);
		fc_set_wwnn(lport, vport->node_name);
		fc_set_wwpn(lport, vport->port_name);
	}

	/* configure lport network properties */
	rc = fcoe_netdev_config(lport, netdev);
	if (rc) {
		FCOE_NETDEV_DBG(netdev, "Could not configure netdev for the "
				"interface\n");
		goto out_lp_destroy;
	}

	/* configure lport scsi host properties */
	rc = fcoe_shost_config(lport, parent);
	if (rc) {
		FCOE_NETDEV_DBG(netdev, "Could not configure shost for the "
				"interface\n");
		goto out_lp_destroy;
	}

	/* Initialize the library */
	rc = fcoe_libfc_config(lport, &fcoe->ctlr, &fcoe_libfc_fcn_templ, 1);
	if (rc) {
		FCOE_NETDEV_DBG(netdev, "Could not configure libfc for the "
				"interface\n");
		goto out_lp_destroy;
	}

	/*
	 * fcoe_em_alloc() and fcoe_hostlist_add() both
	 * need to be atomic with respect to other changes to the
	 * hostlist since fcoe_em_alloc() looks for an existing EM
	 * instance on host list updated by fcoe_hostlist_add().
	 *
	 * This is currently handled through the fcoe_config_mutex
	 * begin held.
	 */
	if (!npiv)
		/* lport exch manager allocation */
		rc = fcoe_em_config(lport);
	else {
		shost = vport_to_shost(vport);
		n_port = shost_priv(shost);
		rc = fc_exch_mgr_list_clone(n_port, lport);
	}

	if (rc) {
		FCOE_NETDEV_DBG(netdev, "Could not configure the EM\n");
		goto out_lp_destroy;
	}

	fcoe_interface_get(fcoe);
	return lport;

out_lp_destroy:
	fc_exch_mgr_free(lport);
out_host_put:
	scsi_host_put(lport->host);
out:
	return ERR_PTR(rc);
}

/**
 * fcoe_if_init() - Initialization routine for fcoe.ko
 *
 * Attaches the SW FCoE transport to the FC transport
 *
 * Returns: 0 on success
 */
static int __init fcoe_if_init(void)
{
	/* attach to scsi transport */
	fcoe_nport_scsi_transport =
		fc_attach_transport(&fcoe_nport_fc_functions);
	fcoe_vport_scsi_transport =
		fc_attach_transport(&fcoe_vport_fc_functions);

	if (!fcoe_nport_scsi_transport) {
		printk(KERN_ERR "fcoe: Failed to attach to the FC transport\n");
		return -ENODEV;
	}

	return 0;
}

/**
 * fcoe_if_exit() - Tear down fcoe.ko
 *
 * Detaches the SW FCoE transport from the FC transport
 *
 * Returns: 0 on success
 */
int __exit fcoe_if_exit(void)
{
	fc_release_transport(fcoe_nport_scsi_transport);
	fc_release_transport(fcoe_vport_scsi_transport);
	fcoe_nport_scsi_transport = NULL;
	fcoe_vport_scsi_transport = NULL;
	return 0;
}

/**
 * fcoe_percpu_thread_create() - Create a receive thread for an online CPU
 * @cpu: The CPU index of the CPU to create a receive thread for
 */
static void fcoe_percpu_thread_create(unsigned int cpu)
{
	struct fcoe_percpu_s *p;
	struct task_struct *thread;

	p = &per_cpu(fcoe_percpu, cpu);

	thread = kthread_create_on_node(fcoe_percpu_receive_thread,
					(void *)p, cpu_to_node(cpu),
					"fcoethread/%d", cpu);

	if (likely(!IS_ERR(thread))) {
		kthread_bind(thread, cpu);
		wake_up_process(thread);

		spin_lock_bh(&p->fcoe_rx_list.lock);
		p->thread = thread;
		spin_unlock_bh(&p->fcoe_rx_list.lock);
	}
}

/**
 * fcoe_percpu_thread_destroy() - Remove the receive thread of a CPU
 * @cpu: The CPU index of the CPU whose receive thread is to be destroyed
 *
 * Destroys a per-CPU Rx thread. Any pending skbs are moved to the
 * current CPU's Rx thread. If the thread being destroyed is bound to
 * the CPU processing this context the skbs will be freed.
 */
static void fcoe_percpu_thread_destroy(unsigned int cpu)
{
	struct fcoe_percpu_s *p;
	struct task_struct *thread;
	struct page *crc_eof;
	struct sk_buff *skb;
#ifdef CONFIG_SMP
	struct fcoe_percpu_s *p0;
	unsigned targ_cpu = get_cpu();
#endif /* CONFIG_SMP */

	FCOE_DBG("Destroying receive thread for CPU %d\n", cpu);

	/* Prevent any new skbs from being queued for this CPU. */
	p = &per_cpu(fcoe_percpu, cpu);
	spin_lock_bh(&p->fcoe_rx_list.lock);
	thread = p->thread;
	p->thread = NULL;
	crc_eof = p->crc_eof_page;
	p->crc_eof_page = NULL;
	p->crc_eof_offset = 0;
	spin_unlock_bh(&p->fcoe_rx_list.lock);

#ifdef CONFIG_SMP
	/*
	 * Don't bother moving the skb's if this context is running
	 * on the same CPU that is having its thread destroyed. This
	 * can easily happen when the module is removed.
	 */
	if (cpu != targ_cpu) {
		p0 = &per_cpu(fcoe_percpu, targ_cpu);
		spin_lock_bh(&p0->fcoe_rx_list.lock);
		if (p0->thread) {
			FCOE_DBG("Moving frames from CPU %d to CPU %d\n",
				 cpu, targ_cpu);

			while ((skb = __skb_dequeue(&p->fcoe_rx_list)) != NULL)
				__skb_queue_tail(&p0->fcoe_rx_list, skb);
			spin_unlock_bh(&p0->fcoe_rx_list.lock);
		} else {
			/*
			 * The targeted CPU is not initialized and cannot accept
			 * new	skbs. Unlock the targeted CPU and drop the skbs
			 * on the CPU that is going offline.
			 */
			while ((skb = __skb_dequeue(&p->fcoe_rx_list)) != NULL)
				kfree_skb(skb);
			spin_unlock_bh(&p0->fcoe_rx_list.lock);
		}
	} else {
		/*
		 * This scenario occurs when the module is being removed
		 * and all threads are being destroyed. skbs will continue
		 * to be shifted from the CPU thread that is being removed
		 * to the CPU thread associated with the CPU that is processing
		 * the module removal. Once there is only one CPU Rx thread it
		 * will reach this case and we will drop all skbs and later
		 * stop the thread.
		 */
		spin_lock_bh(&p->fcoe_rx_list.lock);
		while ((skb = __skb_dequeue(&p->fcoe_rx_list)) != NULL)
			kfree_skb(skb);
		spin_unlock_bh(&p->fcoe_rx_list.lock);
	}
	put_cpu();
#else
	/*
	 * This a non-SMP scenario where the singular Rx thread is
	 * being removed. Free all skbs and stop the thread.
	 */
	spin_lock_bh(&p->fcoe_rx_list.lock);
	while ((skb = __skb_dequeue(&p->fcoe_rx_list)) != NULL)
		kfree_skb(skb);
	spin_unlock_bh(&p->fcoe_rx_list.lock);
#endif

	if (thread)
		kthread_stop(thread);

	if (crc_eof)
		put_page(crc_eof);
}

/**
 * fcoe_cpu_callback() - Handler for CPU hotplug events
 * @nfb:    The callback data block
 * @action: The event triggering the callback
 * @hcpu:   The index of the CPU that the event is for
 *
 * This creates or destroys per-CPU data for fcoe
 *
 * Returns NOTIFY_OK always.
 */
static int fcoe_cpu_callback(struct notifier_block *nfb,
			     unsigned long action, void *hcpu)
{
	unsigned cpu = (unsigned long)hcpu;

	switch (action) {
	case CPU_ONLINE:
	case CPU_ONLINE_FROZEN:
		FCOE_DBG("CPU %x online: Create Rx thread\n", cpu);
		fcoe_percpu_thread_create(cpu);
		break;
	case CPU_DEAD:
	case CPU_DEAD_FROZEN:
		FCOE_DBG("CPU %x offline: Remove Rx thread\n", cpu);
		fcoe_percpu_thread_destroy(cpu);
		break;
	default:
		break;
	}
	return NOTIFY_OK;
}

/**
 * fcoe_select_cpu() - Selects CPU to handle post-processing of incoming
 *			command.
 *
 * This routine selects next CPU based on cpumask to distribute
 * incoming requests in round robin.
 *
 * Returns: int CPU number
 */
static inline unsigned int fcoe_select_cpu(void)
{
	static unsigned int selected_cpu;

	selected_cpu = cpumask_next(selected_cpu, cpu_online_mask);
	if (selected_cpu >= nr_cpu_ids)
		selected_cpu = cpumask_first(cpu_online_mask);

	return selected_cpu;
}

/**
 * fcoe_rcv() - Receive packets from a net device
 * @skb:    The received packet
 * @netdev: The net device that the packet was received on
 * @ptype:  The packet type context
 * @olddev: The last device net device
 *
 * This routine is called by NET_RX_SOFTIRQ. It receives a packet, builds a
 * FC frame and passes the frame to libfc.
 *
 * Returns: 0 for success
 */
int fcoe_rcv(struct sk_buff *skb, struct net_device *netdev,
	     struct packet_type *ptype, struct net_device *olddev)
{
	struct fc_lport *lport;
	struct fcoe_rcv_info *fr;
	struct fcoe_interface *fcoe;
	struct fc_frame_header *fh;
	struct fcoe_percpu_s *fps;
	struct ethhdr *eh;
	unsigned int cpu;

	fcoe = container_of(ptype, struct fcoe_interface, fcoe_packet_type);
	lport = fcoe->ctlr.lp;
	if (unlikely(!lport)) {
		FCOE_NETDEV_DBG(netdev, "Cannot find hba structure");
		goto err2;
	}
	if (!lport->link_up)
		goto err2;

	FCOE_NETDEV_DBG(netdev, "skb_info: len:%d data_len:%d head:%p "
			"data:%p tail:%p end:%p sum:%d dev:%s",
			skb->len, skb->data_len, skb->head, skb->data,
			skb_tail_pointer(skb), skb_end_pointer(skb),
			skb->csum, skb->dev ? skb->dev->name : "<NULL>");

	eh = eth_hdr(skb);

	if (is_fip_mode(&fcoe->ctlr) &&
	    compare_ether_addr(eh->h_source, fcoe->ctlr.dest_addr)) {
		FCOE_NETDEV_DBG(netdev, "wrong source mac address:%pM\n",
				eh->h_source);
		goto err;
	}

	/*
	 * Check for minimum frame length, and make sure required FCoE
	 * and FC headers are pulled into the linear data area.
	 */
	if (unlikely((skb->len < FCOE_MIN_FRAME) ||
		     !pskb_may_pull(skb, FCOE_HEADER_LEN)))
		goto err;

	skb_set_transport_header(skb, sizeof(struct fcoe_hdr));
	fh = (struct fc_frame_header *) skb_transport_header(skb);

	if (ntoh24(&eh->h_dest[3]) != ntoh24(fh->fh_d_id)) {
		FCOE_NETDEV_DBG(netdev, "FC frame d_id mismatch with MAC:%pM\n",
				eh->h_dest);
		goto err;
	}

	fr = fcoe_dev_from_skb(skb);
	fr->fr_dev = lport;

	/*
	 * In case the incoming frame's exchange is originated from
	 * the initiator, then received frame's exchange id is ANDed
	 * with fc_cpu_mask bits to get the same cpu on which exchange
	 * was originated, otherwise select cpu using rx exchange id
	 * or fcoe_select_cpu().
	 */
	if (ntoh24(fh->fh_f_ctl) & FC_FC_EX_CTX)
		cpu = ntohs(fh->fh_ox_id) & fc_cpu_mask;
	else {
		if (ntohs(fh->fh_rx_id) == FC_XID_UNKNOWN)
			cpu = fcoe_select_cpu();
		else
			cpu = ntohs(fh->fh_rx_id) & fc_cpu_mask;
	}

	if (cpu >= nr_cpu_ids)
		goto err;

	fps = &per_cpu(fcoe_percpu, cpu);
	spin_lock_bh(&fps->fcoe_rx_list.lock);
	if (unlikely(!fps->thread)) {
		/*
		 * The targeted CPU is not ready, let's target
		 * the first CPU now. For non-SMP systems this
		 * will check the same CPU twice.
		 */
		FCOE_NETDEV_DBG(netdev, "CPU is online, but no receive thread "
				"ready for incoming skb- using first online "
				"CPU.\n");

		spin_unlock_bh(&fps->fcoe_rx_list.lock);
		cpu = cpumask_first(cpu_online_mask);
		fps = &per_cpu(fcoe_percpu, cpu);
		spin_lock_bh(&fps->fcoe_rx_list.lock);
		if (!fps->thread) {
			spin_unlock_bh(&fps->fcoe_rx_list.lock);
			goto err;
		}
	}

	/*
	 * We now have a valid CPU that we're targeting for
	 * this skb. We also have this receive thread locked,
	 * so we're free to queue skbs into it's queue.
	 */

	/* If this is a SCSI-FCP frame, and this is already executing on the
	 * correct CPU, and the queue for this CPU is empty, then go ahead
	 * and process the frame directly in the softirq context.
	 * This lets us process completions without context switching from the
	 * NET_RX softirq, to our receive processing thread, and then back to
	 * BLOCK softirq context.
	 */
	if (fh->fh_type == FC_TYPE_FCP &&
	    cpu == smp_processor_id() &&
	    skb_queue_empty(&fps->fcoe_rx_list)) {
		spin_unlock_bh(&fps->fcoe_rx_list.lock);
		fcoe_recv_frame(skb);
	} else {
		__skb_queue_tail(&fps->fcoe_rx_list, skb);
		if (fps->fcoe_rx_list.qlen == 1)
			wake_up_process(fps->thread);
		spin_unlock_bh(&fps->fcoe_rx_list.lock);
	}

	return 0;
err:
	per_cpu_ptr(lport->dev_stats, get_cpu())->ErrorFrames++;
	put_cpu();
err2:
	kfree_skb(skb);
	return -1;
}

/**
 * fcoe_alloc_paged_crc_eof() - Allocate a page to be used for the trailer CRC
 * @skb:  The packet to be transmitted
 * @tlen: The total length of the trailer
 *
 * Returns: 0 for success
 */
static int fcoe_alloc_paged_crc_eof(struct sk_buff *skb, int tlen)
{
	struct fcoe_percpu_s *fps;
	int rc;

	fps = &get_cpu_var(fcoe_percpu);
	rc = fcoe_get_paged_crc_eof(skb, tlen, fps);
	put_cpu_var(fcoe_percpu);

	return rc;
}

/**
 * fcoe_xmit() - Transmit a FCoE frame
 * @lport: The local port that the frame is to be transmitted for
 * @fp:	   The frame to be transmitted
 *
 * Return: 0 for success
 */
int fcoe_xmit(struct fc_lport *lport, struct fc_frame *fp)
{
	int wlen;
	u32 crc;
	struct ethhdr *eh;
	struct fcoe_crc_eof *cp;
	struct sk_buff *skb;
	struct fcoe_dev_stats *stats;
	struct fc_frame_header *fh;
	unsigned int hlen;		/* header length implies the version */
	unsigned int tlen;		/* trailer length */
	unsigned int elen;		/* eth header, may include vlan */
	struct fcoe_port *port = lport_priv(lport);
	struct fcoe_interface *fcoe = port->priv;
	u8 sof, eof;
	struct fcoe_hdr *hp;

	WARN_ON((fr_len(fp) % sizeof(u32)) != 0);

	fh = fc_frame_header_get(fp);
	skb = fp_skb(fp);
	wlen = skb->len / FCOE_WORD_TO_BYTE;

	if (!lport->link_up) {
		kfree_skb(skb);
		return 0;
	}

	if (unlikely(fh->fh_type == FC_TYPE_ELS) &&
	    fcoe_ctlr_els_send(&fcoe->ctlr, lport, skb))
		return 0;

	sof = fr_sof(fp);
	eof = fr_eof(fp);

	elen = sizeof(struct ethhdr);
	hlen = sizeof(struct fcoe_hdr);
	tlen = sizeof(struct fcoe_crc_eof);
	wlen = (skb->len - tlen + sizeof(crc)) / FCOE_WORD_TO_BYTE;

	/* crc offload */
	if (likely(lport->crc_offload)) {
		skb->ip_summed = CHECKSUM_PARTIAL;
		skb->csum_start = skb_headroom(skb);
		skb->csum_offset = skb->len;
		crc = 0;
	} else {
		skb->ip_summed = CHECKSUM_NONE;
		crc = fcoe_fc_crc(fp);
	}

	/* copy port crc and eof to the skb buff */
	if (skb_is_nonlinear(skb)) {
		skb_frag_t *frag;
		if (fcoe_alloc_paged_crc_eof(skb, tlen)) {
			kfree_skb(skb);
			return -ENOMEM;
		}
		frag = &skb_shinfo(skb)->frags[skb_shinfo(skb)->nr_frags - 1];
		cp = kmap_atomic(skb_frag_page(frag), KM_SKB_DATA_SOFTIRQ)
			+ frag->page_offset;
	} else {
		cp = (struct fcoe_crc_eof *)skb_put(skb, tlen);
	}

	memset(cp, 0, sizeof(*cp));
	cp->fcoe_eof = eof;
	cp->fcoe_crc32 = cpu_to_le32(~crc);

	if (skb_is_nonlinear(skb)) {
		kunmap_atomic(cp, KM_SKB_DATA_SOFTIRQ);
		cp = NULL;
	}

	/* adjust skb network/transport offsets to match mac/fcoe/port */
	skb_push(skb, elen + hlen);
	skb_reset_mac_header(skb);
	skb_reset_network_header(skb);
	skb->mac_len = elen;
	skb->protocol = htons(ETH_P_FCOE);
<<<<<<< HEAD
=======
	skb->priority = port->priority;

>>>>>>> 6350323a
	if (fcoe->netdev->priv_flags & IFF_802_1Q_VLAN &&
	    fcoe->realdev->features & NETIF_F_HW_VLAN_TX) {
		skb->vlan_tci = VLAN_TAG_PRESENT |
				vlan_dev_vlan_id(fcoe->netdev);
		skb->dev = fcoe->realdev;
	} else
		skb->dev = fcoe->netdev;

	/* fill up mac and fcoe headers */
	eh = eth_hdr(skb);
	eh->h_proto = htons(ETH_P_FCOE);
	memcpy(eh->h_dest, fcoe->ctlr.dest_addr, ETH_ALEN);
	if (fcoe->ctlr.map_dest)
		memcpy(eh->h_dest + 3, fh->fh_d_id, 3);

	if (unlikely(fcoe->ctlr.flogi_oxid != FC_XID_UNKNOWN))
		memcpy(eh->h_source, fcoe->ctlr.ctl_src_addr, ETH_ALEN);
	else
		memcpy(eh->h_source, port->data_src_addr, ETH_ALEN);

	hp = (struct fcoe_hdr *)(eh + 1);
	memset(hp, 0, sizeof(*hp));
	if (FC_FCOE_VER)
		FC_FCOE_ENCAPS_VER(hp, FC_FCOE_VER);
	hp->fcoe_sof = sof;

	/* fcoe lso, mss is in max_payload which is non-zero for FCP data */
	if (lport->seq_offload && fr_max_payload(fp)) {
		skb_shinfo(skb)->gso_type = SKB_GSO_FCOE;
		skb_shinfo(skb)->gso_size = fr_max_payload(fp);
	} else {
		skb_shinfo(skb)->gso_type = 0;
		skb_shinfo(skb)->gso_size = 0;
	}
	/* update tx stats: regardless if LLD fails */
	stats = per_cpu_ptr(lport->dev_stats, get_cpu());
	stats->TxFrames++;
	stats->TxWords += wlen;
	put_cpu();

	/* send down to lld */
	fr_dev(fp) = lport;
	fcoe_port_send(port, skb);
	return 0;
}

/**
 * fcoe_percpu_flush_done() - Indicate per-CPU queue flush completion
 * @skb: The completed skb (argument required by destructor)
 */
static void fcoe_percpu_flush_done(struct sk_buff *skb)
{
	complete(&fcoe_flush_completion);
}

/**
 * fcoe_filter_frames() - filter out bad fcoe frames, i.e. bad CRC
 * @lport: The local port the frame was received on
 * @fp:	   The received frame
 *
 * Return: 0 on passing filtering checks
 */
static inline int fcoe_filter_frames(struct fc_lport *lport,
				     struct fc_frame *fp)
{
	struct fcoe_interface *fcoe;
	struct fc_frame_header *fh;
	struct sk_buff *skb = (struct sk_buff *)fp;
	struct fcoe_dev_stats *stats;

	/*
	 * We only check CRC if no offload is available and if it is
	 * it's solicited data, in which case, the FCP layer would
	 * check it during the copy.
	 */
	if (lport->crc_offload && skb->ip_summed == CHECKSUM_UNNECESSARY)
		fr_flags(fp) &= ~FCPHF_CRC_UNCHECKED;
	else
		fr_flags(fp) |= FCPHF_CRC_UNCHECKED;

	fh = (struct fc_frame_header *) skb_transport_header(skb);
	fh = fc_frame_header_get(fp);
	if (fh->fh_r_ctl == FC_RCTL_DD_SOL_DATA && fh->fh_type == FC_TYPE_FCP)
		return 0;

	fcoe = ((struct fcoe_port *)lport_priv(lport))->priv;
	if (is_fip_mode(&fcoe->ctlr) && fc_frame_payload_op(fp) == ELS_LOGO &&
	    ntoh24(fh->fh_s_id) == FC_FID_FLOGI) {
		FCOE_DBG("fcoe: dropping FCoE lport LOGO in fip mode\n");
		return -EINVAL;
	}

	if (!(fr_flags(fp) & FCPHF_CRC_UNCHECKED) ||
	    le32_to_cpu(fr_crc(fp)) == ~crc32(~0, skb->data, skb->len)) {
		fr_flags(fp) &= ~FCPHF_CRC_UNCHECKED;
		return 0;
	}

	stats = per_cpu_ptr(lport->dev_stats, get_cpu());
	stats->InvalidCRCCount++;
	if (stats->InvalidCRCCount < 5)
		printk(KERN_WARNING "fcoe: dropping frame with CRC error\n");
	put_cpu();
	return -EINVAL;
}

/**
 * fcoe_recv_frame() - process a single received frame
 * @skb: frame to process
 */
static void fcoe_recv_frame(struct sk_buff *skb)
{
	u32 fr_len;
	struct fc_lport *lport;
	struct fcoe_rcv_info *fr;
	struct fcoe_dev_stats *stats;
	struct fcoe_crc_eof crc_eof;
	struct fc_frame *fp;
	struct fcoe_port *port;
	struct fcoe_hdr *hp;

	fr = fcoe_dev_from_skb(skb);
	lport = fr->fr_dev;
	if (unlikely(!lport)) {
		if (skb->destructor != fcoe_percpu_flush_done)
			FCOE_NETDEV_DBG(skb->dev, "NULL lport in skb");
		kfree_skb(skb);
		return;
	}

	FCOE_NETDEV_DBG(skb->dev, "skb_info: len:%d data_len:%d "
			"head:%p data:%p tail:%p end:%p sum:%d dev:%s",
			skb->len, skb->data_len,
			skb->head, skb->data, skb_tail_pointer(skb),
			skb_end_pointer(skb), skb->csum,
			skb->dev ? skb->dev->name : "<NULL>");

	port = lport_priv(lport);
	if (skb_is_nonlinear(skb))
		skb_linearize(skb);	/* not ideal */

	/*
	 * Frame length checks and setting up the header pointers
	 * was done in fcoe_rcv already.
	 */
	hp = (struct fcoe_hdr *) skb_network_header(skb);

	stats = per_cpu_ptr(lport->dev_stats, get_cpu());
	if (unlikely(FC_FCOE_DECAPS_VER(hp) != FC_FCOE_VER)) {
		if (stats->ErrorFrames < 5)
			printk(KERN_WARNING "fcoe: FCoE version "
			       "mismatch: The frame has "
			       "version %x, but the "
			       "initiator supports version "
			       "%x\n", FC_FCOE_DECAPS_VER(hp),
			       FC_FCOE_VER);
		goto drop;
	}

	skb_pull(skb, sizeof(struct fcoe_hdr));
	fr_len = skb->len - sizeof(struct fcoe_crc_eof);

	stats->RxFrames++;
	stats->RxWords += fr_len / FCOE_WORD_TO_BYTE;

	fp = (struct fc_frame *)skb;
	fc_frame_init(fp);
	fr_dev(fp) = lport;
	fr_sof(fp) = hp->fcoe_sof;

	/* Copy out the CRC and EOF trailer for access */
	if (skb_copy_bits(skb, fr_len, &crc_eof, sizeof(crc_eof)))
		goto drop;
	fr_eof(fp) = crc_eof.fcoe_eof;
	fr_crc(fp) = crc_eof.fcoe_crc32;
	if (pskb_trim(skb, fr_len))
		goto drop;

	if (!fcoe_filter_frames(lport, fp)) {
		put_cpu();
		fc_exch_recv(lport, fp);
		return;
	}
drop:
	stats->ErrorFrames++;
	put_cpu();
	kfree_skb(skb);
}

/**
 * fcoe_percpu_receive_thread() - The per-CPU packet receive thread
 * @arg: The per-CPU context
 *
 * Return: 0 for success
 */
int fcoe_percpu_receive_thread(void *arg)
{
	struct fcoe_percpu_s *p = arg;
	struct sk_buff *skb;

	set_user_nice(current, -20);

	while (!kthread_should_stop()) {

		spin_lock_bh(&p->fcoe_rx_list.lock);
		while ((skb = __skb_dequeue(&p->fcoe_rx_list)) == NULL) {
			set_current_state(TASK_INTERRUPTIBLE);
			spin_unlock_bh(&p->fcoe_rx_list.lock);
			schedule();
			set_current_state(TASK_RUNNING);
			if (kthread_should_stop())
				return 0;
			spin_lock_bh(&p->fcoe_rx_list.lock);
		}
		spin_unlock_bh(&p->fcoe_rx_list.lock);
		fcoe_recv_frame(skb);
	}
	return 0;
}

/**
 * fcoe_dev_setup() - Setup the link change notification interface
 */
static void fcoe_dev_setup(void)
{
	register_dcbevent_notifier(&dcb_notifier);
	register_netdevice_notifier(&fcoe_notifier);
}

/**
 * fcoe_dev_cleanup() - Cleanup the link change notification interface
 */
static void fcoe_dev_cleanup(void)
{
	unregister_dcbevent_notifier(&dcb_notifier);
	unregister_netdevice_notifier(&fcoe_notifier);
}

static struct fcoe_interface *
fcoe_hostlist_lookup_realdev_port(struct net_device *netdev)
{
	struct fcoe_interface *fcoe;
	struct net_device *real_dev;

	list_for_each_entry(fcoe, &fcoe_hostlist, list) {
		if (fcoe->netdev->priv_flags & IFF_802_1Q_VLAN)
			real_dev = vlan_dev_real_dev(fcoe->netdev);
		else
			real_dev = fcoe->netdev;

		if (netdev == real_dev)
			return fcoe;
	}
	return NULL;
}

static int fcoe_dcb_app_notification(struct notifier_block *notifier,
				     ulong event, void *ptr)
{
	struct dcb_app_type *entry = ptr;
	struct fcoe_interface *fcoe;
	struct net_device *netdev;
	struct fcoe_port *port;
	int prio;

	if (entry->app.selector != DCB_APP_IDTYPE_ETHTYPE)
		return NOTIFY_OK;

	netdev = dev_get_by_index(&init_net, entry->ifindex);
	if (!netdev)
		return NOTIFY_OK;

	fcoe = fcoe_hostlist_lookup_realdev_port(netdev);
	dev_put(netdev);
	if (!fcoe)
		return NOTIFY_OK;

	if (entry->dcbx & DCB_CAP_DCBX_VER_CEE)
		prio = ffs(entry->app.priority) - 1;
	else
		prio = entry->app.priority;

	if (prio < 0)
		return NOTIFY_OK;

	if (entry->app.protocol == ETH_P_FIP ||
	    entry->app.protocol == ETH_P_FCOE)
		fcoe->ctlr.priority = prio;

	if (entry->app.protocol == ETH_P_FCOE) {
		port = lport_priv(fcoe->ctlr.lp);
		port->priority = prio;
	}

	return NOTIFY_OK;
}

/**
 * fcoe_device_notification() - Handler for net device events
 * @notifier: The context of the notification
 * @event:    The type of event
 * @ptr:      The net device that the event was on
 *
 * This function is called by the Ethernet driver in case of link change event.
 *
 * Returns: 0 for success
 */
static int fcoe_device_notification(struct notifier_block *notifier,
				    ulong event, void *ptr)
{
	struct fc_lport *lport = NULL;
	struct net_device *netdev = ptr;
	struct fcoe_interface *fcoe;
	struct fcoe_port *port;
	struct fcoe_dev_stats *stats;
	u32 link_possible = 1;
	u32 mfs;
	int rc = NOTIFY_OK;

	list_for_each_entry(fcoe, &fcoe_hostlist, list) {
		if (fcoe->netdev == netdev) {
			lport = fcoe->ctlr.lp;
			break;
		}
	}
	if (!lport) {
		rc = NOTIFY_DONE;
		goto out;
	}

	switch (event) {
	case NETDEV_DOWN:
	case NETDEV_GOING_DOWN:
		link_possible = 0;
		break;
	case NETDEV_UP:
	case NETDEV_CHANGE:
		break;
	case NETDEV_CHANGEMTU:
		if (netdev->features & NETIF_F_FCOE_MTU)
			break;
		mfs = netdev->mtu - (sizeof(struct fcoe_hdr) +
				     sizeof(struct fcoe_crc_eof));
		if (mfs >= FC_MIN_MAX_FRAME)
			fc_set_mfs(lport, mfs);
		break;
	case NETDEV_REGISTER:
		break;
	case NETDEV_UNREGISTER:
		list_del(&fcoe->list);
		port = lport_priv(fcoe->ctlr.lp);
		queue_work(fcoe_wq, &port->destroy_work);
		goto out;
		break;
	case NETDEV_FEAT_CHANGE:
		fcoe_netdev_features_change(lport, netdev);
		break;
	default:
		FCOE_NETDEV_DBG(netdev, "Unknown event %ld "
				"from netdev netlink\n", event);
	}

	fcoe_link_speed_update(lport);

	if (link_possible && !fcoe_link_ok(lport))
		fcoe_ctlr_link_up(&fcoe->ctlr);
	else if (fcoe_ctlr_link_down(&fcoe->ctlr)) {
		stats = per_cpu_ptr(lport->dev_stats, get_cpu());
		stats->LinkFailureCount++;
		put_cpu();
		fcoe_clean_pending_queue(lport);
	}
out:
	return rc;
}

/**
 * fcoe_disable() - Disables a FCoE interface
 * @netdev  : The net_device object the Ethernet interface to create on
 *
 * Called from fcoe transport.
 *
 * Returns: 0 for success
 */
static int fcoe_disable(struct net_device *netdev)
{
	struct fcoe_interface *fcoe;
	int rc = 0;

	mutex_lock(&fcoe_config_mutex);

	rtnl_lock();
	fcoe = fcoe_hostlist_lookup_port(netdev);
	rtnl_unlock();

	if (fcoe) {
		fcoe_ctlr_link_down(&fcoe->ctlr);
		fcoe_clean_pending_queue(fcoe->ctlr.lp);
	} else
		rc = -ENODEV;

	mutex_unlock(&fcoe_config_mutex);
	return rc;
}

/**
 * fcoe_enable() - Enables a FCoE interface
 * @netdev  : The net_device object the Ethernet interface to create on
 *
 * Called from fcoe transport.
 *
 * Returns: 0 for success
 */
static int fcoe_enable(struct net_device *netdev)
{
	struct fcoe_interface *fcoe;
	int rc = 0;

	mutex_lock(&fcoe_config_mutex);
	rtnl_lock();
	fcoe = fcoe_hostlist_lookup_port(netdev);
	rtnl_unlock();

	if (!fcoe)
		rc = -ENODEV;
	else if (!fcoe_link_ok(fcoe->ctlr.lp))
		fcoe_ctlr_link_up(&fcoe->ctlr);

	mutex_unlock(&fcoe_config_mutex);
	return rc;
}

/**
 * fcoe_destroy() - Destroy a FCoE interface
 * @netdev  : The net_device object the Ethernet interface to create on
 *
 * Called from fcoe transport
 *
 * Returns: 0 for success
 */
static int fcoe_destroy(struct net_device *netdev)
{
	struct fcoe_interface *fcoe;
	struct fc_lport *lport;
	struct fcoe_port *port;
	int rc = 0;

	mutex_lock(&fcoe_config_mutex);
	rtnl_lock();
	fcoe = fcoe_hostlist_lookup_port(netdev);
	if (!fcoe) {
		rc = -ENODEV;
		goto out_nodev;
	}
	lport = fcoe->ctlr.lp;
	port = lport_priv(lport);
	list_del(&fcoe->list);
	queue_work(fcoe_wq, &port->destroy_work);
out_nodev:
	rtnl_unlock();
	mutex_unlock(&fcoe_config_mutex);
	return rc;
}

/**
 * fcoe_destroy_work() - Destroy a FCoE port in a deferred work context
 * @work: Handle to the FCoE port to be destroyed
 */
static void fcoe_destroy_work(struct work_struct *work)
{
	struct fcoe_port *port;
	struct fcoe_interface *fcoe;
	int npiv = 0;

	port = container_of(work, struct fcoe_port, destroy_work);
	mutex_lock(&fcoe_config_mutex);

	/* set if this is an NPIV port */
	npiv = port->lport->vport ? 1 : 0;

	fcoe = port->priv;
	fcoe_if_destroy(port->lport);

	/* Do not tear down the fcoe interface for NPIV port */
	if (!npiv)
		fcoe_interface_cleanup(fcoe);

	mutex_unlock(&fcoe_config_mutex);
}

/**
 * fcoe_match() - Check if the FCoE is supported on the given netdevice
 * @netdev  : The net_device object the Ethernet interface to create on
 *
 * Called from fcoe transport.
 *
 * Returns: always returns true as this is the default FCoE transport,
 * i.e., support all netdevs.
 */
static bool fcoe_match(struct net_device *netdev)
{
	return true;
}

/**
 * fcoe_dcb_create() - Initialize DCB attributes and hooks
 * @netdev: The net_device object of the L2 link that should be queried
 * @port: The fcoe_port to bind FCoE APP priority with
 * @
 */
static void fcoe_dcb_create(struct fcoe_interface *fcoe)
{
#ifdef CONFIG_DCB
	int dcbx;
	u8 fup, up;
	struct net_device *netdev = fcoe->realdev;
	struct fcoe_port *port = lport_priv(fcoe->ctlr.lp);
	struct dcb_app app = {
				.priority = 0,
				.protocol = ETH_P_FCOE
			     };

	/* setup DCB priority attributes. */
	if (netdev && netdev->dcbnl_ops && netdev->dcbnl_ops->getdcbx) {
		dcbx = netdev->dcbnl_ops->getdcbx(netdev);

		if (dcbx & DCB_CAP_DCBX_VER_IEEE) {
			app.selector = IEEE_8021QAZ_APP_SEL_ETHERTYPE;
			up = dcb_ieee_getapp_mask(netdev, &app);
			app.protocol = ETH_P_FIP;
			fup = dcb_ieee_getapp_mask(netdev, &app);
		} else {
			app.selector = DCB_APP_IDTYPE_ETHTYPE;
			up = dcb_getapp(netdev, &app);
			app.protocol = ETH_P_FIP;
			fup = dcb_getapp(netdev, &app);
		}

		port->priority = ffs(up) ? ffs(up) - 1 : 0;
		fcoe->ctlr.priority = ffs(fup) ? ffs(fup) - 1 : port->priority;
	}
#endif
}

/**
 * fcoe_create() - Create a fcoe interface
 * @netdev  : The net_device object the Ethernet interface to create on
 * @fip_mode: The FIP mode for this creation
 *
 * Called from fcoe transport
 *
 * Returns: 0 for success
 */
static int fcoe_create(struct net_device *netdev, enum fip_state fip_mode)
{
	int rc = 0;
	struct fcoe_interface *fcoe;
	struct fc_lport *lport;

	mutex_lock(&fcoe_config_mutex);
	rtnl_lock();

	/* look for existing lport */
	if (fcoe_hostlist_lookup(netdev)) {
		rc = -EEXIST;
		goto out_nodev;
	}

	fcoe = fcoe_interface_create(netdev, fip_mode);
	if (IS_ERR(fcoe)) {
		rc = PTR_ERR(fcoe);
		goto out_nodev;
	}

	lport = fcoe_if_create(fcoe, &netdev->dev, 0);
	if (IS_ERR(lport)) {
		printk(KERN_ERR "fcoe: Failed to create interface (%s)\n",
		       netdev->name);
		rc = -EIO;
		rtnl_unlock();
		fcoe_interface_cleanup(fcoe);
		goto out_nortnl;
	}

	/* Make this the "master" N_Port */
	fcoe->ctlr.lp = lport;

	/* setup DCB priority attributes. */
	fcoe_dcb_create(fcoe);

	/* add to lports list */
	fcoe_hostlist_add(lport);

	/* start FIP Discovery and FLOGI */
	lport->boot_time = jiffies;
	fc_fabric_login(lport);
	if (!fcoe_link_ok(lport))
		fcoe_ctlr_link_up(&fcoe->ctlr);

out_nodev:
	rtnl_unlock();
out_nortnl:
	mutex_unlock(&fcoe_config_mutex);
	return rc;
}

/**
 * fcoe_link_speed_update() - Update the supported and actual link speeds
 * @lport: The local port to update speeds for
 *
 * Returns: 0 if the ethtool query was successful
 *          -1 if the ethtool query failed
 */
int fcoe_link_speed_update(struct fc_lport *lport)
{
	struct net_device *netdev = fcoe_netdev(lport);
	struct ethtool_cmd ecmd;

	if (!__ethtool_get_settings(netdev, &ecmd)) {
		lport->link_supported_speeds &=
			~(FC_PORTSPEED_1GBIT | FC_PORTSPEED_10GBIT);
		if (ecmd.supported & (SUPPORTED_1000baseT_Half |
				      SUPPORTED_1000baseT_Full))
			lport->link_supported_speeds |= FC_PORTSPEED_1GBIT;
		if (ecmd.supported & SUPPORTED_10000baseT_Full)
			lport->link_supported_speeds |=
				FC_PORTSPEED_10GBIT;
		switch (ethtool_cmd_speed(&ecmd)) {
		case SPEED_1000:
			lport->link_speed = FC_PORTSPEED_1GBIT;
			break;
		case SPEED_10000:
			lport->link_speed = FC_PORTSPEED_10GBIT;
			break;
		}
		return 0;
	}
	return -1;
}

/**
 * fcoe_link_ok() - Check if the link is OK for a local port
 * @lport: The local port to check link on
 *
 * Returns: 0 if link is UP and OK, -1 if not
 *
 */
int fcoe_link_ok(struct fc_lport *lport)
{
	struct net_device *netdev = fcoe_netdev(lport);

	if (netif_oper_up(netdev))
		return 0;
	return -1;
}

/**
 * fcoe_percpu_clean() - Clear all pending skbs for an local port
 * @lport: The local port whose skbs are to be cleared
 *
 * Must be called with fcoe_create_mutex held to single-thread completion.
 *
 * This flushes the pending skbs by adding a new skb to each queue and
 * waiting until they are all freed.  This assures us that not only are
 * there no packets that will be handled by the lport, but also that any
 * threads already handling packet have returned.
 */
void fcoe_percpu_clean(struct fc_lport *lport)
{
	struct fcoe_percpu_s *pp;
	struct fcoe_rcv_info *fr;
	struct sk_buff_head *list;
	struct sk_buff *skb, *next;
	struct sk_buff *head;
	unsigned int cpu;

	for_each_possible_cpu(cpu) {
		pp = &per_cpu(fcoe_percpu, cpu);
		spin_lock_bh(&pp->fcoe_rx_list.lock);
		list = &pp->fcoe_rx_list;
		head = list->next;
		for (skb = head; skb != (struct sk_buff *)list;
		     skb = next) {
			next = skb->next;
			fr = fcoe_dev_from_skb(skb);
			if (fr->fr_dev == lport) {
				__skb_unlink(skb, list);
				kfree_skb(skb);
			}
		}

		if (!pp->thread || !cpu_online(cpu)) {
			spin_unlock_bh(&pp->fcoe_rx_list.lock);
			continue;
		}

		skb = dev_alloc_skb(0);
		if (!skb) {
			spin_unlock_bh(&pp->fcoe_rx_list.lock);
			continue;
		}
		skb->destructor = fcoe_percpu_flush_done;

		__skb_queue_tail(&pp->fcoe_rx_list, skb);
		if (pp->fcoe_rx_list.qlen == 1)
			wake_up_process(pp->thread);
		spin_unlock_bh(&pp->fcoe_rx_list.lock);

		wait_for_completion(&fcoe_flush_completion);
	}
}

/**
 * fcoe_reset() - Reset a local port
 * @shost: The SCSI host associated with the local port to be reset
 *
 * Returns: Always 0 (return value required by FC transport template)
 */
int fcoe_reset(struct Scsi_Host *shost)
{
	struct fc_lport *lport = shost_priv(shost);
	struct fcoe_port *port = lport_priv(lport);
	struct fcoe_interface *fcoe = port->priv;

	fcoe_ctlr_link_down(&fcoe->ctlr);
	fcoe_clean_pending_queue(fcoe->ctlr.lp);
	if (!fcoe_link_ok(fcoe->ctlr.lp))
		fcoe_ctlr_link_up(&fcoe->ctlr);
	return 0;
}

/**
 * fcoe_hostlist_lookup_port() - Find the FCoE interface associated with a net device
 * @netdev: The net device used as a key
 *
 * Locking: Must be called with the RNL mutex held.
 *
 * Returns: NULL or the FCoE interface
 */
static struct fcoe_interface *
fcoe_hostlist_lookup_port(const struct net_device *netdev)
{
	struct fcoe_interface *fcoe;

	list_for_each_entry(fcoe, &fcoe_hostlist, list) {
		if (fcoe->netdev == netdev)
			return fcoe;
	}
	return NULL;
}

/**
 * fcoe_hostlist_lookup() - Find the local port associated with a
 *			    given net device
 * @netdev: The netdevice used as a key
 *
 * Locking: Must be called with the RTNL mutex held
 *
 * Returns: NULL or the local port
 */
static struct fc_lport *fcoe_hostlist_lookup(const struct net_device *netdev)
{
	struct fcoe_interface *fcoe;

	fcoe = fcoe_hostlist_lookup_port(netdev);
	return (fcoe) ? fcoe->ctlr.lp : NULL;
}

/**
 * fcoe_hostlist_add() - Add the FCoE interface identified by a local
 *			 port to the hostlist
 * @lport: The local port that identifies the FCoE interface to be added
 *
 * Locking: must be called with the RTNL mutex held
 *
 * Returns: 0 for success
 */
static int fcoe_hostlist_add(const struct fc_lport *lport)
{
	struct fcoe_interface *fcoe;
	struct fcoe_port *port;

	fcoe = fcoe_hostlist_lookup_port(fcoe_netdev(lport));
	if (!fcoe) {
		port = lport_priv(lport);
		fcoe = port->priv;
		list_add_tail(&fcoe->list, &fcoe_hostlist);
	}
	return 0;
}


static struct fcoe_transport fcoe_sw_transport = {
	.name = {FCOE_TRANSPORT_DEFAULT},
	.attached = false,
	.list = LIST_HEAD_INIT(fcoe_sw_transport.list),
	.match = fcoe_match,
	.create = fcoe_create,
	.destroy = fcoe_destroy,
	.enable = fcoe_enable,
	.disable = fcoe_disable,
};

/**
 * fcoe_init() - Initialize fcoe.ko
 *
 * Returns: 0 on success, or a negative value on failure
 */
static int __init fcoe_init(void)
{
	struct fcoe_percpu_s *p;
	unsigned int cpu;
	int rc = 0;

	fcoe_wq = alloc_workqueue("fcoe", 0, 0);
	if (!fcoe_wq)
		return -ENOMEM;

	/* register as a fcoe transport */
	rc = fcoe_transport_attach(&fcoe_sw_transport);
	if (rc) {
		printk(KERN_ERR "failed to register an fcoe transport, check "
			"if libfcoe is loaded\n");
		return rc;
	}

	mutex_lock(&fcoe_config_mutex);

	for_each_possible_cpu(cpu) {
		p = &per_cpu(fcoe_percpu, cpu);
		skb_queue_head_init(&p->fcoe_rx_list);
	}

	for_each_online_cpu(cpu)
		fcoe_percpu_thread_create(cpu);

	/* Initialize per CPU interrupt thread */
	rc = register_hotcpu_notifier(&fcoe_cpu_notifier);
	if (rc)
		goto out_free;

	/* Setup link change notification */
	fcoe_dev_setup();

	rc = fcoe_if_init();
	if (rc)
		goto out_free;

	mutex_unlock(&fcoe_config_mutex);
	return 0;

out_free:
	for_each_online_cpu(cpu) {
		fcoe_percpu_thread_destroy(cpu);
	}
	mutex_unlock(&fcoe_config_mutex);
	destroy_workqueue(fcoe_wq);
	return rc;
}
module_init(fcoe_init);

/**
 * fcoe_exit() - Clean up fcoe.ko
 *
 * Returns: 0 on success or a  negative value on failure
 */
static void __exit fcoe_exit(void)
{
	struct fcoe_interface *fcoe, *tmp;
	struct fcoe_port *port;
	unsigned int cpu;

	mutex_lock(&fcoe_config_mutex);

	fcoe_dev_cleanup();

	/* releases the associated fcoe hosts */
	rtnl_lock();
	list_for_each_entry_safe(fcoe, tmp, &fcoe_hostlist, list) {
		list_del(&fcoe->list);
		port = lport_priv(fcoe->ctlr.lp);
		queue_work(fcoe_wq, &port->destroy_work);
	}
	rtnl_unlock();

	unregister_hotcpu_notifier(&fcoe_cpu_notifier);

	for_each_online_cpu(cpu)
		fcoe_percpu_thread_destroy(cpu);

	mutex_unlock(&fcoe_config_mutex);

	/*
	 * destroy_work's may be chained but destroy_workqueue()
	 * can take care of them. Just kill the fcoe_wq.
	 */
	destroy_workqueue(fcoe_wq);

	/*
	 * Detaching from the scsi transport must happen after all
	 * destroys are done on the fcoe_wq. destroy_workqueue will
	 * enusre the fcoe_wq is flushed.
	 */
	fcoe_if_exit();

	/* detach from fcoe transport */
	fcoe_transport_detach(&fcoe_sw_transport);
}
module_exit(fcoe_exit);

/**
 * fcoe_flogi_resp() - FCoE specific FLOGI and FDISC response handler
 * @seq: active sequence in the FLOGI or FDISC exchange
 * @fp: response frame, or error encoded in a pointer (timeout)
 * @arg: pointer the the fcoe_ctlr structure
 *
 * This handles MAC address management for FCoE, then passes control on to
 * the libfc FLOGI response handler.
 */
static void fcoe_flogi_resp(struct fc_seq *seq, struct fc_frame *fp, void *arg)
{
	struct fcoe_ctlr *fip = arg;
	struct fc_exch *exch = fc_seq_exch(seq);
	struct fc_lport *lport = exch->lp;
	u8 *mac;

	if (IS_ERR(fp))
		goto done;

	mac = fr_cb(fp)->granted_mac;
	/* pre-FIP */
	if (is_zero_ether_addr(mac))
		fcoe_ctlr_recv_flogi(fip, lport, fp);
	if (!is_zero_ether_addr(mac))
		fcoe_update_src_mac(lport, mac);
done:
	fc_lport_flogi_resp(seq, fp, lport);
}

/**
 * fcoe_logo_resp() - FCoE specific LOGO response handler
 * @seq: active sequence in the LOGO exchange
 * @fp: response frame, or error encoded in a pointer (timeout)
 * @arg: pointer the the fcoe_ctlr structure
 *
 * This handles MAC address management for FCoE, then passes control on to
 * the libfc LOGO response handler.
 */
static void fcoe_logo_resp(struct fc_seq *seq, struct fc_frame *fp, void *arg)
{
	struct fc_lport *lport = arg;
	static u8 zero_mac[ETH_ALEN] = { 0 };

	if (!IS_ERR(fp))
		fcoe_update_src_mac(lport, zero_mac);
	fc_lport_logo_resp(seq, fp, lport);
}

/**
 * fcoe_elsct_send - FCoE specific ELS handler
 *
 * This does special case handling of FIP encapsualted ELS exchanges for FCoE,
 * using FCoE specific response handlers and passing the FIP controller as
 * the argument (the lport is still available from the exchange).
 *
 * Most of the work here is just handed off to the libfc routine.
 */
static struct fc_seq *fcoe_elsct_send(struct fc_lport *lport, u32 did,
				      struct fc_frame *fp, unsigned int op,
				      void (*resp)(struct fc_seq *,
						   struct fc_frame *,
						   void *),
				      void *arg, u32 timeout)
{
	struct fcoe_port *port = lport_priv(lport);
	struct fcoe_interface *fcoe = port->priv;
	struct fcoe_ctlr *fip = &fcoe->ctlr;
	struct fc_frame_header *fh = fc_frame_header_get(fp);

	switch (op) {
	case ELS_FLOGI:
	case ELS_FDISC:
		if (lport->point_to_multipoint)
			break;
		return fc_elsct_send(lport, did, fp, op, fcoe_flogi_resp,
				     fip, timeout);
	case ELS_LOGO:
		/* only hook onto fabric logouts, not port logouts */
		if (ntoh24(fh->fh_d_id) != FC_FID_FLOGI)
			break;
		return fc_elsct_send(lport, did, fp, op, fcoe_logo_resp,
				     lport, timeout);
	}
	return fc_elsct_send(lport, did, fp, op, resp, arg, timeout);
}

/**
 * fcoe_vport_create() - create an fc_host/scsi_host for a vport
 * @vport: fc_vport object to create a new fc_host for
 * @disabled: start the new fc_host in a disabled state by default?
 *
 * Returns: 0 for success
 */
static int fcoe_vport_create(struct fc_vport *vport, bool disabled)
{
	struct Scsi_Host *shost = vport_to_shost(vport);
	struct fc_lport *n_port = shost_priv(shost);
	struct fcoe_port *port = lport_priv(n_port);
	struct fcoe_interface *fcoe = port->priv;
	struct net_device *netdev = fcoe->netdev;
	struct fc_lport *vn_port;
	int rc;
	char buf[32];

	rc = fcoe_validate_vport_create(vport);
	if (rc) {
		fcoe_wwn_to_str(vport->port_name, buf, sizeof(buf));
		printk(KERN_ERR "fcoe: Failed to create vport, "
			"WWPN (0x%s) already exists\n",
			buf);
		return rc;
	}

	mutex_lock(&fcoe_config_mutex);
	rtnl_lock();
	vn_port = fcoe_if_create(fcoe, &vport->dev, 1);
	rtnl_unlock();
	mutex_unlock(&fcoe_config_mutex);

	if (IS_ERR(vn_port)) {
		printk(KERN_ERR "fcoe: fcoe_vport_create(%s) failed\n",
		       netdev->name);
		return -EIO;
	}

	if (disabled) {
		fc_vport_set_state(vport, FC_VPORT_DISABLED);
	} else {
		vn_port->boot_time = jiffies;
		fc_fabric_login(vn_port);
		fc_vport_setlink(vn_port);
	}
	return 0;
}

/**
 * fcoe_vport_destroy() - destroy the fc_host/scsi_host for a vport
 * @vport: fc_vport object that is being destroyed
 *
 * Returns: 0 for success
 */
static int fcoe_vport_destroy(struct fc_vport *vport)
{
	struct Scsi_Host *shost = vport_to_shost(vport);
	struct fc_lport *n_port = shost_priv(shost);
	struct fc_lport *vn_port = vport->dd_data;
	struct fcoe_port *port = lport_priv(vn_port);

	mutex_lock(&n_port->lp_mutex);
	list_del(&vn_port->list);
	mutex_unlock(&n_port->lp_mutex);
	queue_work(fcoe_wq, &port->destroy_work);
	return 0;
}

/**
 * fcoe_vport_disable() - change vport state
 * @vport: vport to bring online/offline
 * @disable: should the vport be disabled?
 */
static int fcoe_vport_disable(struct fc_vport *vport, bool disable)
{
	struct fc_lport *lport = vport->dd_data;

	if (disable) {
		fc_vport_set_state(vport, FC_VPORT_DISABLED);
		fc_fabric_logoff(lport);
	} else {
		lport->boot_time = jiffies;
		fc_fabric_login(lport);
		fc_vport_setlink(lport);
	}

	return 0;
}

/**
 * fcoe_vport_set_symbolic_name() - append vport string to symbolic name
 * @vport: fc_vport with a new symbolic name string
 *
 * After generating a new symbolic name string, a new RSPN_ID request is
 * sent to the name server.  There is no response handler, so if it fails
 * for some reason it will not be retried.
 */
static void fcoe_set_vport_symbolic_name(struct fc_vport *vport)
{
	struct fc_lport *lport = vport->dd_data;
	struct fc_frame *fp;
	size_t len;

	snprintf(fc_host_symbolic_name(lport->host), FC_SYMBOLIC_NAME_SIZE,
		 "%s v%s over %s : %s", FCOE_NAME, FCOE_VERSION,
		 fcoe_netdev(lport)->name, vport->symbolic_name);

	if (lport->state != LPORT_ST_READY)
		return;

	len = strnlen(fc_host_symbolic_name(lport->host), 255);
	fp = fc_frame_alloc(lport,
			    sizeof(struct fc_ct_hdr) +
			    sizeof(struct fc_ns_rspn) + len);
	if (!fp)
		return;
	lport->tt.elsct_send(lport, FC_FID_DIR_SERV, fp, FC_NS_RSPN_ID,
			     NULL, NULL, 3 * lport->r_a_tov);
}

/**
 * fcoe_get_lesb() - Fill the FCoE Link Error Status Block
 * @lport: the local port
 * @fc_lesb: the link error status block
 */
static void fcoe_get_lesb(struct fc_lport *lport,
			 struct fc_els_lesb *fc_lesb)
{
	struct net_device *netdev = fcoe_netdev(lport);

	__fcoe_get_lesb(lport, fc_lesb, netdev);
}

/**
 * fcoe_set_port_id() - Callback from libfc when Port_ID is set.
 * @lport: the local port
 * @port_id: the port ID
 * @fp: the received frame, if any, that caused the port_id to be set.
 *
 * This routine handles the case where we received a FLOGI and are
 * entering point-to-point mode.  We need to call fcoe_ctlr_recv_flogi()
 * so it can set the non-mapped mode and gateway address.
 *
 * The FLOGI LS_ACC is handled by fcoe_flogi_resp().
 */
static void fcoe_set_port_id(struct fc_lport *lport,
			     u32 port_id, struct fc_frame *fp)
{
	struct fcoe_port *port = lport_priv(lport);
	struct fcoe_interface *fcoe = port->priv;

	if (fp && fc_frame_payload_op(fp) == ELS_FLOGI)
		fcoe_ctlr_recv_flogi(&fcoe->ctlr, lport, fp);
}<|MERGE_RESOLUTION|>--- conflicted
+++ resolved
@@ -1531,11 +1531,8 @@
 	skb_reset_network_header(skb);
 	skb->mac_len = elen;
 	skb->protocol = htons(ETH_P_FCOE);
-<<<<<<< HEAD
-=======
 	skb->priority = port->priority;
 
->>>>>>> 6350323a
 	if (fcoe->netdev->priv_flags & IFF_802_1Q_VLAN &&
 	    fcoe->realdev->features & NETIF_F_HW_VLAN_TX) {
 		skb->vlan_tci = VLAN_TAG_PRESENT |
