--- conflicted
+++ resolved
@@ -1178,11 +1178,6 @@
 
 		/* start recording again if the firmware is not crashed */
 		if (!test_bit(STATUS_FW_ERROR, &mvm->trans->status) &&
-<<<<<<< HEAD
-		    mvm->fw->dbg_dest_tlv)
-			iwl_clear_bits_prph(mvm->trans,
-					    MON_BUFF_SAMPLE_CTL, 0x100);
-=======
 		    mvm->fw->dbg_dest_tlv) {
 			iwl_clear_bits_prph(mvm->trans,
 					    MON_BUFF_SAMPLE_CTL, 0x100);
@@ -1190,7 +1185,6 @@
 					    MON_BUFF_SAMPLE_CTL, 0x1);
 			iwl_set_bits_prph(mvm->trans, MON_BUFF_SAMPLE_CTL, 0x1);
 		}
->>>>>>> a2054256
 	} else {
 		u32 in_sample = iwl_read_prph(mvm->trans, DBGC_IN_SAMPLE);
 		u32 out_ctrl = iwl_read_prph(mvm->trans, DBGC_OUT_CTRL);
