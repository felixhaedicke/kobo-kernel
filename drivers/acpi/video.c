/*
 *  video.c - ACPI Video Driver ($Revision:$)
 *
 *  Copyright (C) 2004 Luming Yu <luming.yu@intel.com>
 *  Copyright (C) 2004 Bruno Ducrot <ducrot@poupinou.org>
 *  Copyright (C) 2006 Thomas Tuttle <linux-kernel@ttuttle.net>
 *
 * ~~~~~~~~~~~~~~~~~~~~~~~~~~~~~~~~~~~~~~~~~~~~~~~~~~~~~~~~~~~~~~~~~~~~~~~~~~
 *
 *  This program is free software; you can redistribute it and/or modify
 *  it under the terms of the GNU General Public License as published by
 *  the Free Software Foundation; either version 2 of the License, or (at
 *  your option) any later version.
 *
 *  This program is distributed in the hope that it will be useful, but
 *  WITHOUT ANY WARRANTY; without even the implied warranty of
 *  MERCHANTABILITY or FITNESS FOR A PARTICULAR PURPOSE.  See the GNU
 *  General Public License for more details.
 *
 *  You should have received a copy of the GNU General Public License along
 *  with this program; if not, write to the Free Software Foundation, Inc.,
 *  59 Temple Place, Suite 330, Boston, MA 02111-1307 USA.
 *
 * ~~~~~~~~~~~~~~~~~~~~~~~~~~~~~~~~~~~~~~~~~~~~~~~~~~~~~~~~~~~~~~~~~~~~~~~~~~
 */

#include <linux/kernel.h>
#include <linux/module.h>
#include <linux/init.h>
#include <linux/types.h>
#include <linux/list.h>
#include <linux/proc_fs.h>
#include <linux/seq_file.h>
#include <linux/input.h>
#include <linux/backlight.h>
#include <linux/video_output.h>
#include <asm/uaccess.h>

#include <acpi/acpi_bus.h>
#include <acpi/acpi_drivers.h>

#define ACPI_VIDEO_COMPONENT		0x08000000
#define ACPI_VIDEO_CLASS		"video"
#define ACPI_VIDEO_BUS_NAME		"Video Bus"
#define ACPI_VIDEO_DEVICE_NAME		"Video Device"
#define ACPI_VIDEO_NOTIFY_SWITCH	0x80
#define ACPI_VIDEO_NOTIFY_PROBE		0x81
#define ACPI_VIDEO_NOTIFY_CYCLE		0x82
#define ACPI_VIDEO_NOTIFY_NEXT_OUTPUT	0x83
#define ACPI_VIDEO_NOTIFY_PREV_OUTPUT	0x84

#define ACPI_VIDEO_NOTIFY_CYCLE_BRIGHTNESS	0x85
#define	ACPI_VIDEO_NOTIFY_INC_BRIGHTNESS	0x86
#define ACPI_VIDEO_NOTIFY_DEC_BRIGHTNESS	0x87
#define ACPI_VIDEO_NOTIFY_ZERO_BRIGHTNESS	0x88
#define ACPI_VIDEO_NOTIFY_DISPLAY_OFF		0x89

#define ACPI_VIDEO_HEAD_INVALID		(~0u - 1)
#define ACPI_VIDEO_HEAD_END		(~0u)
#define MAX_NAME_LEN	20

#define ACPI_VIDEO_DISPLAY_CRT	1
#define ACPI_VIDEO_DISPLAY_TV	2
#define ACPI_VIDEO_DISPLAY_DVI	3
#define ACPI_VIDEO_DISPLAY_LCD	4

#define _COMPONENT		ACPI_VIDEO_COMPONENT
ACPI_MODULE_NAME("video");

MODULE_AUTHOR("Bruno Ducrot");
MODULE_DESCRIPTION("ACPI Video Driver");
MODULE_LICENSE("GPL");

static int acpi_video_bus_add(struct acpi_device *device);
static int acpi_video_bus_remove(struct acpi_device *device, int type);

static const struct acpi_device_id video_device_ids[] = {
	{ACPI_VIDEO_HID, 0},
	{"", 0},
};
MODULE_DEVICE_TABLE(acpi, video_device_ids);

static struct acpi_driver acpi_video_bus = {
	.name = "video",
	.class = ACPI_VIDEO_CLASS,
	.ids = video_device_ids,
	.ops = {
		.add = acpi_video_bus_add,
		.remove = acpi_video_bus_remove,
		},
};

struct acpi_video_bus_flags {
	u8 multihead:1;		/* can switch video heads */
	u8 rom:1;		/* can retrieve a video rom */
	u8 post:1;		/* can configure the head to */
	u8 reserved:5;
};

struct acpi_video_bus_cap {
	u8 _DOS:1;		/*Enable/Disable output switching */
	u8 _DOD:1;		/*Enumerate all devices attached to display adapter */
	u8 _ROM:1;		/*Get ROM Data */
	u8 _GPD:1;		/*Get POST Device */
	u8 _SPD:1;		/*Set POST Device */
	u8 _VPO:1;		/*Video POST Options */
	u8 reserved:2;
};

struct acpi_video_device_attrib {
	u32 display_index:4;	/* A zero-based instance of the Display */
	u32 display_port_attachment:4;	/*This field differentiates the display type */
	u32 display_type:4;	/*Describe the specific type in use */
	u32 vendor_specific:4;	/*Chipset Vendor Specific */
	u32 bios_can_detect:1;	/*BIOS can detect the device */
	u32 depend_on_vga:1;	/*Non-VGA output device whose power is related to 
				   the VGA device. */
	u32 pipe_id:3;		/*For VGA multiple-head devices. */
	u32 reserved:10;	/*Must be 0 */
	u32 device_id_scheme:1;	/*Device ID Scheme */
};

struct acpi_video_enumerated_device {
	union {
		u32 int_val;
		struct acpi_video_device_attrib attrib;
	} value;
	struct acpi_video_device *bind_info;
};

struct acpi_video_bus {
	struct acpi_device *device;
	u8 dos_setting;
	struct acpi_video_enumerated_device *attached_array;
	u8 attached_count;
	struct acpi_video_bus_cap cap;
	struct acpi_video_bus_flags flags;
	struct semaphore sem;
	struct list_head video_device_list;
	struct proc_dir_entry *dir;
	struct input_dev *input;
	char phys[32];	/* for input device */
};

struct acpi_video_device_flags {
	u8 crt:1;
	u8 lcd:1;
	u8 tvout:1;
	u8 dvi:1;
	u8 bios:1;
	u8 unknown:1;
	u8 reserved:2;
};

struct acpi_video_device_cap {
	u8 _ADR:1;		/*Return the unique ID */
	u8 _BCL:1;		/*Query list of brightness control levels supported */
	u8 _BCM:1;		/*Set the brightness level */
	u8 _BQC:1;		/* Get current brightness level */
	u8 _DDC:1;		/*Return the EDID for this device */
	u8 _DCS:1;		/*Return status of output device */
	u8 _DGS:1;		/*Query graphics state */
	u8 _DSS:1;		/*Device state set */
};

struct acpi_video_device_brightness {
	int curr;
	int count;
	int *levels;
};

struct acpi_video_device {
	unsigned long device_id;
	struct acpi_video_device_flags flags;
	struct acpi_video_device_cap cap;
	struct list_head entry;
	struct acpi_video_bus *video;
	struct acpi_device *dev;
	struct acpi_video_device_brightness *brightness;
	struct backlight_device *backlight;
	struct output_device *output_dev;
};

/* bus */
static int acpi_video_bus_info_open_fs(struct inode *inode, struct file *file);
static struct file_operations acpi_video_bus_info_fops = {
	.open = acpi_video_bus_info_open_fs,
	.read = seq_read,
	.llseek = seq_lseek,
	.release = single_release,
};

static int acpi_video_bus_ROM_open_fs(struct inode *inode, struct file *file);
static struct file_operations acpi_video_bus_ROM_fops = {
	.open = acpi_video_bus_ROM_open_fs,
	.read = seq_read,
	.llseek = seq_lseek,
	.release = single_release,
};

static int acpi_video_bus_POST_info_open_fs(struct inode *inode,
					    struct file *file);
static struct file_operations acpi_video_bus_POST_info_fops = {
	.open = acpi_video_bus_POST_info_open_fs,
	.read = seq_read,
	.llseek = seq_lseek,
	.release = single_release,
};

static int acpi_video_bus_POST_open_fs(struct inode *inode, struct file *file);
static struct file_operations acpi_video_bus_POST_fops = {
	.open = acpi_video_bus_POST_open_fs,
	.read = seq_read,
	.llseek = seq_lseek,
	.release = single_release,
};

static int acpi_video_bus_DOS_open_fs(struct inode *inode, struct file *file);
static struct file_operations acpi_video_bus_DOS_fops = {
	.open = acpi_video_bus_DOS_open_fs,
	.read = seq_read,
	.llseek = seq_lseek,
	.release = single_release,
};

/* device */
static int acpi_video_device_info_open_fs(struct inode *inode,
					  struct file *file);
static struct file_operations acpi_video_device_info_fops = {
	.open = acpi_video_device_info_open_fs,
	.read = seq_read,
	.llseek = seq_lseek,
	.release = single_release,
};

static int acpi_video_device_state_open_fs(struct inode *inode,
					   struct file *file);
static struct file_operations acpi_video_device_state_fops = {
	.open = acpi_video_device_state_open_fs,
	.read = seq_read,
	.llseek = seq_lseek,
	.release = single_release,
};

static int acpi_video_device_brightness_open_fs(struct inode *inode,
						struct file *file);
static struct file_operations acpi_video_device_brightness_fops = {
	.open = acpi_video_device_brightness_open_fs,
	.read = seq_read,
	.llseek = seq_lseek,
	.release = single_release,
};

static int acpi_video_device_EDID_open_fs(struct inode *inode,
					  struct file *file);
static struct file_operations acpi_video_device_EDID_fops = {
	.open = acpi_video_device_EDID_open_fs,
	.read = seq_read,
	.llseek = seq_lseek,
	.release = single_release,
};

static char device_decode[][30] = {
	"motherboard VGA device",
	"PCI VGA device",
	"AGP VGA device",
	"UNKNOWN",
};

static void acpi_video_device_notify(acpi_handle handle, u32 event, void *data);
static void acpi_video_device_rebind(struct acpi_video_bus *video);
static void acpi_video_device_bind(struct acpi_video_bus *video,
				   struct acpi_video_device *device);
static int acpi_video_device_enumerate(struct acpi_video_bus *video);
static int acpi_video_switch_output(struct acpi_video_bus *video, int event);
static int acpi_video_device_lcd_set_level(struct acpi_video_device *device,
			int level);
static int acpi_video_device_lcd_get_level_current(
			struct acpi_video_device *device,
			unsigned long *level);
static int acpi_video_get_next_level(struct acpi_video_device *device,
				     u32 level_current, u32 event);
static void acpi_video_switch_brightness(struct acpi_video_device *device,
					 int event);
static int acpi_video_device_get_state(struct acpi_video_device *device,
			    unsigned long *state);
static int acpi_video_output_get(struct output_device *od);
static int acpi_video_device_set_state(struct acpi_video_device *device, int state);

/*backlight device sysfs support*/
static int acpi_video_get_brightness(struct backlight_device *bd)
{
	unsigned long cur_level;
	struct acpi_video_device *vd =
		(struct acpi_video_device *)bl_get_data(bd);
	acpi_video_device_lcd_get_level_current(vd, &cur_level);
	return (int) cur_level;
}

static int acpi_video_set_brightness(struct backlight_device *bd)
{
	int request_level = bd->props.brightness;
	struct acpi_video_device *vd =
		(struct acpi_video_device *)bl_get_data(bd);
	acpi_video_device_lcd_set_level(vd, request_level);
	return 0;
}

static struct backlight_ops acpi_backlight_ops = {
	.get_brightness = acpi_video_get_brightness,
	.update_status  = acpi_video_set_brightness,
};

/*video output device sysfs support*/
static int acpi_video_output_get(struct output_device *od)
{
	unsigned long state;
	struct acpi_video_device *vd =
		(struct acpi_video_device *)class_get_devdata(&od->class_dev);
	acpi_video_device_get_state(vd, &state);
	return (int)state;
}

static int acpi_video_output_set(struct output_device *od)
{
	unsigned long state = od->request_state;
	struct acpi_video_device *vd=
		(struct acpi_video_device *)class_get_devdata(&od->class_dev);
	return acpi_video_device_set_state(vd, state);
}

static struct output_properties acpi_output_properties = {
	.set_state = acpi_video_output_set,
	.get_status = acpi_video_output_get,
};
/* --------------------------------------------------------------------------
                               Video Management
   -------------------------------------------------------------------------- */

/* device */

static int
acpi_video_device_query(struct acpi_video_device *device, unsigned long *state)
{
	int status;

	status = acpi_evaluate_integer(device->dev->handle, "_DGS", NULL, state);

	return status;
}

static int
acpi_video_device_get_state(struct acpi_video_device *device,
			    unsigned long *state)
{
	int status;

	status = acpi_evaluate_integer(device->dev->handle, "_DCS", NULL, state);

	return status;
}

static int
acpi_video_device_set_state(struct acpi_video_device *device, int state)
{
	int status;
	union acpi_object arg0 = { ACPI_TYPE_INTEGER };
	struct acpi_object_list args = { 1, &arg0 };
	unsigned long ret;


	arg0.integer.value = state;
	status = acpi_evaluate_integer(device->dev->handle, "_DSS", &args, &ret);

	return status;
}

static int
acpi_video_device_lcd_query_levels(struct acpi_video_device *device,
				   union acpi_object **levels)
{
	int status;
	struct acpi_buffer buffer = { ACPI_ALLOCATE_BUFFER, NULL };
	union acpi_object *obj;


	*levels = NULL;

	status = acpi_evaluate_object(device->dev->handle, "_BCL", NULL, &buffer);
	if (!ACPI_SUCCESS(status))
		return status;
	obj = (union acpi_object *)buffer.pointer;
	if (!obj || (obj->type != ACPI_TYPE_PACKAGE)) {
		printk(KERN_ERR PREFIX "Invalid _BCL data\n");
		status = -EFAULT;
		goto err;
	}

	*levels = obj;

	return 0;

      err:
	kfree(buffer.pointer);

	return status;
}

static int
acpi_video_device_lcd_set_level(struct acpi_video_device *device, int level)
{
	int status = AE_OK;
	union acpi_object arg0 = { ACPI_TYPE_INTEGER };
	struct acpi_object_list args = { 1, &arg0 };


	arg0.integer.value = level;
<<<<<<< HEAD
	status = acpi_evaluate_object(device->dev->handle, "_BCM", &args, NULL);

=======
	if (device->cap._BCM)
		status = acpi_evaluate_object(device->dev->handle, "_BCM",
					      &args, NULL);
	device->brightness->curr = level;
	printk(KERN_DEBUG "set_level status: %x\n", status);
>>>>>>> 63f0edfc
	return status;
}

static int
acpi_video_device_lcd_get_level_current(struct acpi_video_device *device,
					unsigned long *level)
{
	if (device->cap._BQC)
		return acpi_evaluate_integer(device->dev->handle, "_BQC", NULL,
					     level);
	*level = device->brightness->curr;
	return AE_OK;
}

static int
acpi_video_device_EDID(struct acpi_video_device *device,
		       union acpi_object **edid, ssize_t length)
{
	int status;
	struct acpi_buffer buffer = { ACPI_ALLOCATE_BUFFER, NULL };
	union acpi_object *obj;
	union acpi_object arg0 = { ACPI_TYPE_INTEGER };
	struct acpi_object_list args = { 1, &arg0 };


	*edid = NULL;

	if (!device)
		return -ENODEV;
	if (length == 128)
		arg0.integer.value = 1;
	else if (length == 256)
		arg0.integer.value = 2;
	else
		return -EINVAL;

	status = acpi_evaluate_object(device->dev->handle, "_DDC", &args, &buffer);
	if (ACPI_FAILURE(status))
		return -ENODEV;

	obj = buffer.pointer;

	if (obj && obj->type == ACPI_TYPE_BUFFER)
		*edid = obj;
	else {
		printk(KERN_ERR PREFIX "Invalid _DDC data\n");
		status = -EFAULT;
		kfree(obj);
	}

	return status;
}

/* bus */

static int
acpi_video_bus_set_POST(struct acpi_video_bus *video, unsigned long option)
{
	int status;
	unsigned long tmp;
	union acpi_object arg0 = { ACPI_TYPE_INTEGER };
	struct acpi_object_list args = { 1, &arg0 };


	arg0.integer.value = option;

	status = acpi_evaluate_integer(video->device->handle, "_SPD", &args, &tmp);
	if (ACPI_SUCCESS(status))
		status = tmp ? (-EINVAL) : (AE_OK);

	return status;
}

static int
acpi_video_bus_get_POST(struct acpi_video_bus *video, unsigned long *id)
{
	int status;

	status = acpi_evaluate_integer(video->device->handle, "_GPD", NULL, id);

	return status;
}

static int
acpi_video_bus_POST_options(struct acpi_video_bus *video,
			    unsigned long *options)
{
	int status;

	status = acpi_evaluate_integer(video->device->handle, "_VPO", NULL, options);
	*options &= 3;

	return status;
}

/*
 *  Arg:
 *  	video		: video bus device pointer
 *	bios_flag	: 
 *		0.	The system BIOS should NOT automatically switch(toggle)
 *			the active display output.
 *		1.	The system BIOS should automatically switch (toggle) the
 *			active display output. No switch event.
 *		2.	The _DGS value should be locked.
 *		3.	The system BIOS should not automatically switch (toggle) the
 *			active display output, but instead generate the display switch
 *			event notify code.
 *	lcd_flag	:
 *		0.	The system BIOS should automatically control the brightness level
 *			of the LCD when the power changes from AC to DC
 *		1. 	The system BIOS should NOT automatically control the brightness 
 *			level of the LCD when the power changes from AC to DC.
 * Return Value:
 * 		-1	wrong arg.
 */

static int
acpi_video_bus_DOS(struct acpi_video_bus *video, int bios_flag, int lcd_flag)
{
	acpi_integer status = 0;
	union acpi_object arg0 = { ACPI_TYPE_INTEGER };
	struct acpi_object_list args = { 1, &arg0 };


	if (bios_flag < 0 || bios_flag > 3 || lcd_flag < 0 || lcd_flag > 1) {
		status = -1;
		goto Failed;
	}
	arg0.integer.value = (lcd_flag << 2) | bios_flag;
	video->dos_setting = arg0.integer.value;
	acpi_evaluate_object(video->device->handle, "_DOS", &args, NULL);

      Failed:
	return status;
}

/*
 *  Arg:	
 *  	device	: video output device (LCD, CRT, ..)
 *
 *  Return Value:
 *  	None
 *
 *  Find out all required AML methods defined under the output
 *  device.
 */

static void acpi_video_device_find_cap(struct acpi_video_device *device)
{
	acpi_handle h_dummy1;
	int i;
	u32 max_level = 0;
	union acpi_object *obj = NULL;
	struct acpi_video_device_brightness *br = NULL;


	memset(&device->cap, 0, 4);

	if (ACPI_SUCCESS(acpi_get_handle(device->dev->handle, "_ADR", &h_dummy1))) {
		device->cap._ADR = 1;
	}
	if (ACPI_SUCCESS(acpi_get_handle(device->dev->handle, "_BCL", &h_dummy1))) {
		device->cap._BCL = 1;
	}
	if (ACPI_SUCCESS(acpi_get_handle(device->dev->handle, "_BCM", &h_dummy1))) {
		device->cap._BCM = 1;
	}
	if (ACPI_SUCCESS(acpi_get_handle(device->dev->handle,"_BQC",&h_dummy1)))
		device->cap._BQC = 1;
	if (ACPI_SUCCESS(acpi_get_handle(device->dev->handle, "_DDC", &h_dummy1))) {
		device->cap._DDC = 1;
	}
	if (ACPI_SUCCESS(acpi_get_handle(device->dev->handle, "_DCS", &h_dummy1))) {
		device->cap._DCS = 1;
	}
	if (ACPI_SUCCESS(acpi_get_handle(device->dev->handle, "_DGS", &h_dummy1))) {
		device->cap._DGS = 1;
	}
	if (ACPI_SUCCESS(acpi_get_handle(device->dev->handle, "_DSS", &h_dummy1))) {
		device->cap._DSS = 1;
	}

	if (ACPI_SUCCESS(acpi_video_device_lcd_query_levels(device, &obj))) {

		if (obj->package.count >= 2) {
			int count = 0;
			union acpi_object *o;

			br = kzalloc(sizeof(*br), GFP_KERNEL);
			if (!br) {
				printk(KERN_ERR "can't allocate memory\n");
			} else {
				br->levels = kmalloc(obj->package.count *
						     sizeof *(br->levels), GFP_KERNEL);
				if (!br->levels)
					goto out;

				for (i = 0; i < obj->package.count; i++) {
					o = (union acpi_object *)&obj->package.
					    elements[i];
					if (o->type != ACPI_TYPE_INTEGER) {
						printk(KERN_ERR PREFIX "Invalid data\n");
						continue;
					}
					br->levels[count] = (u32) o->integer.value;

					if (br->levels[count] > max_level)
						max_level = br->levels[count];
					count++;
				}
			      out:
				if (count < 2) {
					kfree(br->levels);
					kfree(br);
				} else {
					br->count = count;
					device->brightness = br;
					ACPI_DEBUG_PRINT((ACPI_DB_INFO,
							  "found %d brightness levels\n",
							  count));
				}
			}
		}

	} else {
		ACPI_DEBUG_PRINT((ACPI_DB_INFO, "Could not query available LCD brightness level\n"));
	}

	kfree(obj);

	if (device->cap._BCL && device->cap._BCM && device->cap._BQC && max_level > 0){
		unsigned long tmp;
		static int count = 0;
		char *name;
		name = kzalloc(MAX_NAME_LEN, GFP_KERNEL);
		if (!name)
			return;

		sprintf(name, "acpi_video%d", count++);
		acpi_video_device_lcd_get_level_current(device, &tmp);
		device->backlight = backlight_device_register(name,
			NULL, device, &acpi_backlight_ops);
		device->backlight->props.max_brightness = max_level;
		device->backlight->props.brightness = (int)tmp;
		backlight_update_status(device->backlight);

		kfree(name);
	}
	if (device->cap._DCS && device->cap._DSS){
		static int count = 0;
		char *name;
		name = kzalloc(MAX_NAME_LEN, GFP_KERNEL);
		if (!name)
			return;
		sprintf(name, "acpi_video%d", count++);
		device->output_dev = video_output_register(name,
				NULL, device, &acpi_output_properties);
		kfree(name);
	}
	return;
}

/*
 *  Arg:	
 *  	device	: video output device (VGA)
 *
 *  Return Value:
 *  	None
 *
 *  Find out all required AML methods defined under the video bus device.
 */

static void acpi_video_bus_find_cap(struct acpi_video_bus *video)
{
	acpi_handle h_dummy1;

	memset(&video->cap, 0, 4);
	if (ACPI_SUCCESS(acpi_get_handle(video->device->handle, "_DOS", &h_dummy1))) {
		video->cap._DOS = 1;
	}
	if (ACPI_SUCCESS(acpi_get_handle(video->device->handle, "_DOD", &h_dummy1))) {
		video->cap._DOD = 1;
	}
	if (ACPI_SUCCESS(acpi_get_handle(video->device->handle, "_ROM", &h_dummy1))) {
		video->cap._ROM = 1;
	}
	if (ACPI_SUCCESS(acpi_get_handle(video->device->handle, "_GPD", &h_dummy1))) {
		video->cap._GPD = 1;
	}
	if (ACPI_SUCCESS(acpi_get_handle(video->device->handle, "_SPD", &h_dummy1))) {
		video->cap._SPD = 1;
	}
	if (ACPI_SUCCESS(acpi_get_handle(video->device->handle, "_VPO", &h_dummy1))) {
		video->cap._VPO = 1;
	}
}

/*
 * Check whether the video bus device has required AML method to
 * support the desired features
 */

static int acpi_video_bus_check(struct acpi_video_bus *video)
{
	acpi_status status = -ENOENT;


	if (!video)
		return -EINVAL;

	/* Since there is no HID, CID and so on for VGA driver, we have
	 * to check well known required nodes.
	 */

	/* Does this device support video switching? */
	if (video->cap._DOS) {
		video->flags.multihead = 1;
		status = 0;
	}

	/* Does this device support retrieving a video ROM? */
	if (video->cap._ROM) {
		video->flags.rom = 1;
		status = 0;
	}

	/* Does this device support configuring which video device to POST? */
	if (video->cap._GPD && video->cap._SPD && video->cap._VPO) {
		video->flags.post = 1;
		status = 0;
	}

	return status;
}

/* --------------------------------------------------------------------------
                              FS Interface (/proc)
   -------------------------------------------------------------------------- */

static struct proc_dir_entry *acpi_video_dir;

/* video devices */

static int acpi_video_device_info_seq_show(struct seq_file *seq, void *offset)
{
	struct acpi_video_device *dev = seq->private;


	if (!dev)
		goto end;

	seq_printf(seq, "device_id:    0x%04x\n", (u32) dev->device_id);
	seq_printf(seq, "type:         ");
	if (dev->flags.crt)
		seq_printf(seq, "CRT\n");
	else if (dev->flags.lcd)
		seq_printf(seq, "LCD\n");
	else if (dev->flags.tvout)
		seq_printf(seq, "TVOUT\n");
	else if (dev->flags.dvi)
		seq_printf(seq, "DVI\n");
	else
		seq_printf(seq, "UNKNOWN\n");

	seq_printf(seq, "known by bios: %s\n", dev->flags.bios ? "yes" : "no");

      end:
	return 0;
}

static int
acpi_video_device_info_open_fs(struct inode *inode, struct file *file)
{
	return single_open(file, acpi_video_device_info_seq_show,
			   PDE(inode)->data);
}

static int acpi_video_device_state_seq_show(struct seq_file *seq, void *offset)
{
	int status;
	struct acpi_video_device *dev = seq->private;
	unsigned long state;


	if (!dev)
		goto end;

	status = acpi_video_device_get_state(dev, &state);
	seq_printf(seq, "state:     ");
	if (ACPI_SUCCESS(status))
		seq_printf(seq, "0x%02lx\n", state);
	else
		seq_printf(seq, "<not supported>\n");

	status = acpi_video_device_query(dev, &state);
	seq_printf(seq, "query:     ");
	if (ACPI_SUCCESS(status))
		seq_printf(seq, "0x%02lx\n", state);
	else
		seq_printf(seq, "<not supported>\n");

      end:
	return 0;
}

static int
acpi_video_device_state_open_fs(struct inode *inode, struct file *file)
{
	return single_open(file, acpi_video_device_state_seq_show,
			   PDE(inode)->data);
}

static ssize_t
acpi_video_device_write_state(struct file *file,
			      const char __user * buffer,
			      size_t count, loff_t * data)
{
	int status;
	struct seq_file *m = file->private_data;
	struct acpi_video_device *dev = m->private;
	char str[12] = { 0 };
	u32 state = 0;


	if (!dev || count + 1 > sizeof str)
		return -EINVAL;

	if (copy_from_user(str, buffer, count))
		return -EFAULT;

	str[count] = 0;
	state = simple_strtoul(str, NULL, 0);
	state &= ((1ul << 31) | (1ul << 30) | (1ul << 0));

	status = acpi_video_device_set_state(dev, state);

	if (status)
		return -EFAULT;

	return count;
}

static int
acpi_video_device_brightness_seq_show(struct seq_file *seq, void *offset)
{
	struct acpi_video_device *dev = seq->private;
	int i;


	if (!dev || !dev->brightness) {
		seq_printf(seq, "<not supported>\n");
		return 0;
	}

	seq_printf(seq, "levels: ");
	for (i = 0; i < dev->brightness->count; i++)
		seq_printf(seq, " %d", dev->brightness->levels[i]);
	seq_printf(seq, "\ncurrent: %d\n", dev->brightness->curr);

	return 0;
}

static int
acpi_video_device_brightness_open_fs(struct inode *inode, struct file *file)
{
	return single_open(file, acpi_video_device_brightness_seq_show,
			   PDE(inode)->data);
}

static ssize_t
acpi_video_device_write_brightness(struct file *file,
				   const char __user * buffer,
				   size_t count, loff_t * data)
{
	struct seq_file *m = file->private_data;
	struct acpi_video_device *dev = m->private;
	char str[4] = { 0 };
	unsigned int level = 0;
	int i;


	if (!dev || !dev->brightness || count + 1 > sizeof str)
		return -EINVAL;

	if (copy_from_user(str, buffer, count))
		return -EFAULT;

	str[count] = 0;
	level = simple_strtoul(str, NULL, 0);

	if (level > 100)
		return -EFAULT;

	/* validate through the list of available levels */
	for (i = 0; i < dev->brightness->count; i++)
		if (level == dev->brightness->levels[i]) {
			if (ACPI_SUCCESS
			    (acpi_video_device_lcd_set_level(dev, level)))
				dev->brightness->curr = level;
			break;
		}

	return count;
}

static int acpi_video_device_EDID_seq_show(struct seq_file *seq, void *offset)
{
	struct acpi_video_device *dev = seq->private;
	int status;
	int i;
	union acpi_object *edid = NULL;


	if (!dev)
		goto out;

	status = acpi_video_device_EDID(dev, &edid, 128);
	if (ACPI_FAILURE(status)) {
		status = acpi_video_device_EDID(dev, &edid, 256);
	}

	if (ACPI_FAILURE(status)) {
		goto out;
	}

	if (edid && edid->type == ACPI_TYPE_BUFFER) {
		for (i = 0; i < edid->buffer.length; i++)
			seq_putc(seq, edid->buffer.pointer[i]);
	}

      out:
	if (!edid)
		seq_printf(seq, "<not supported>\n");
	else
		kfree(edid);

	return 0;
}

static int
acpi_video_device_EDID_open_fs(struct inode *inode, struct file *file)
{
	return single_open(file, acpi_video_device_EDID_seq_show,
			   PDE(inode)->data);
}

static int acpi_video_device_add_fs(struct acpi_device *device)
{
	struct proc_dir_entry *entry = NULL;
	struct acpi_video_device *vid_dev;


	if (!device)
		return -ENODEV;

	vid_dev = acpi_driver_data(device);
	if (!vid_dev)
		return -ENODEV;

	if (!acpi_device_dir(device)) {
		acpi_device_dir(device) = proc_mkdir(acpi_device_bid(device),
						     vid_dev->video->dir);
		if (!acpi_device_dir(device))
			return -ENODEV;
		acpi_device_dir(device)->owner = THIS_MODULE;
	}

	/* 'info' [R] */
	entry = create_proc_entry("info", S_IRUGO, acpi_device_dir(device));
	if (!entry)
		return -ENODEV;
	else {
		entry->proc_fops = &acpi_video_device_info_fops;
		entry->data = acpi_driver_data(device);
		entry->owner = THIS_MODULE;
	}

	/* 'state' [R/W] */
	entry =
	    create_proc_entry("state", S_IFREG | S_IRUGO | S_IWUSR,
			      acpi_device_dir(device));
	if (!entry)
		return -ENODEV;
	else {
		acpi_video_device_state_fops.write = acpi_video_device_write_state;
		entry->proc_fops = &acpi_video_device_state_fops;
		entry->data = acpi_driver_data(device);
		entry->owner = THIS_MODULE;
	}

	/* 'brightness' [R/W] */
	entry =
	    create_proc_entry("brightness", S_IFREG | S_IRUGO | S_IWUSR,
			      acpi_device_dir(device));
	if (!entry)
		return -ENODEV;
	else {
		acpi_video_device_brightness_fops.write = acpi_video_device_write_brightness;
		entry->proc_fops = &acpi_video_device_brightness_fops;
		entry->data = acpi_driver_data(device);
		entry->owner = THIS_MODULE;
	}

	/* 'EDID' [R] */
	entry = create_proc_entry("EDID", S_IRUGO, acpi_device_dir(device));
	if (!entry)
		return -ENODEV;
	else {
		entry->proc_fops = &acpi_video_device_EDID_fops;
		entry->data = acpi_driver_data(device);
		entry->owner = THIS_MODULE;
	}

	return 0;
}

static int acpi_video_device_remove_fs(struct acpi_device *device)
{
	struct acpi_video_device *vid_dev;

	vid_dev = acpi_driver_data(device);
	if (!vid_dev || !vid_dev->video || !vid_dev->video->dir)
		return -ENODEV;

	if (acpi_device_dir(device)) {
		remove_proc_entry("info", acpi_device_dir(device));
		remove_proc_entry("state", acpi_device_dir(device));
		remove_proc_entry("brightness", acpi_device_dir(device));
		remove_proc_entry("EDID", acpi_device_dir(device));
		remove_proc_entry(acpi_device_bid(device), vid_dev->video->dir);
		acpi_device_dir(device) = NULL;
	}

	return 0;
}

/* video bus */
static int acpi_video_bus_info_seq_show(struct seq_file *seq, void *offset)
{
	struct acpi_video_bus *video = seq->private;


	if (!video)
		goto end;

	seq_printf(seq, "Switching heads:              %s\n",
		   video->flags.multihead ? "yes" : "no");
	seq_printf(seq, "Video ROM:                    %s\n",
		   video->flags.rom ? "yes" : "no");
	seq_printf(seq, "Device to be POSTed on boot:  %s\n",
		   video->flags.post ? "yes" : "no");

      end:
	return 0;
}

static int acpi_video_bus_info_open_fs(struct inode *inode, struct file *file)
{
	return single_open(file, acpi_video_bus_info_seq_show,
			   PDE(inode)->data);
}

static int acpi_video_bus_ROM_seq_show(struct seq_file *seq, void *offset)
{
	struct acpi_video_bus *video = seq->private;


	if (!video)
		goto end;

	printk(KERN_INFO PREFIX "Please implement %s\n", __FUNCTION__);
	seq_printf(seq, "<TODO>\n");

      end:
	return 0;
}

static int acpi_video_bus_ROM_open_fs(struct inode *inode, struct file *file)
{
	return single_open(file, acpi_video_bus_ROM_seq_show, PDE(inode)->data);
}

static int acpi_video_bus_POST_info_seq_show(struct seq_file *seq, void *offset)
{
	struct acpi_video_bus *video = seq->private;
	unsigned long options;
	int status;


	if (!video)
		goto end;

	status = acpi_video_bus_POST_options(video, &options);
	if (ACPI_SUCCESS(status)) {
		if (!(options & 1)) {
			printk(KERN_WARNING PREFIX
			       "The motherboard VGA device is not listed as a possible POST device.\n");
			printk(KERN_WARNING PREFIX
			       "This indicates a BIOS bug. Please contact the manufacturer.\n");
		}
		printk("%lx\n", options);
		seq_printf(seq, "can POST: <integrated video>");
		if (options & 2)
			seq_printf(seq, " <PCI video>");
		if (options & 4)
			seq_printf(seq, " <AGP video>");
		seq_putc(seq, '\n');
	} else
		seq_printf(seq, "<not supported>\n");
      end:
	return 0;
}

static int
acpi_video_bus_POST_info_open_fs(struct inode *inode, struct file *file)
{
	return single_open(file, acpi_video_bus_POST_info_seq_show,
			   PDE(inode)->data);
}

static int acpi_video_bus_POST_seq_show(struct seq_file *seq, void *offset)
{
	struct acpi_video_bus *video = seq->private;
	int status;
	unsigned long id;


	if (!video)
		goto end;

	status = acpi_video_bus_get_POST(video, &id);
	if (!ACPI_SUCCESS(status)) {
		seq_printf(seq, "<not supported>\n");
		goto end;
	}
	seq_printf(seq, "device POSTed is <%s>\n", device_decode[id & 3]);

      end:
	return 0;
}

static int acpi_video_bus_DOS_seq_show(struct seq_file *seq, void *offset)
{
	struct acpi_video_bus *video = seq->private;


	seq_printf(seq, "DOS setting: <%d>\n", video->dos_setting);

	return 0;
}

static int acpi_video_bus_POST_open_fs(struct inode *inode, struct file *file)
{
	return single_open(file, acpi_video_bus_POST_seq_show,
			   PDE(inode)->data);
}

static int acpi_video_bus_DOS_open_fs(struct inode *inode, struct file *file)
{
	return single_open(file, acpi_video_bus_DOS_seq_show, PDE(inode)->data);
}

static ssize_t
acpi_video_bus_write_POST(struct file *file,
			  const char __user * buffer,
			  size_t count, loff_t * data)
{
	int status;
	struct seq_file *m = file->private_data;
	struct acpi_video_bus *video = m->private;
	char str[12] = { 0 };
	unsigned long opt, options;


	if (!video || count + 1 > sizeof str)
		return -EINVAL;

	status = acpi_video_bus_POST_options(video, &options);
	if (!ACPI_SUCCESS(status))
		return -EINVAL;

	if (copy_from_user(str, buffer, count))
		return -EFAULT;

	str[count] = 0;
	opt = strtoul(str, NULL, 0);
	if (opt > 3)
		return -EFAULT;

	/* just in case an OEM 'forgot' the motherboard... */
	options |= 1;

	if (options & (1ul << opt)) {
		status = acpi_video_bus_set_POST(video, opt);
		if (!ACPI_SUCCESS(status))
			return -EFAULT;

	}

	return count;
}

static ssize_t
acpi_video_bus_write_DOS(struct file *file,
			 const char __user * buffer,
			 size_t count, loff_t * data)
{
	int status;
	struct seq_file *m = file->private_data;
	struct acpi_video_bus *video = m->private;
	char str[12] = { 0 };
	unsigned long opt;


	if (!video || count + 1 > sizeof str)
		return -EINVAL;

	if (copy_from_user(str, buffer, count))
		return -EFAULT;

	str[count] = 0;
	opt = strtoul(str, NULL, 0);
	if (opt > 7)
		return -EFAULT;

	status = acpi_video_bus_DOS(video, opt & 0x3, (opt & 0x4) >> 2);

	if (!ACPI_SUCCESS(status))
		return -EFAULT;

	return count;
}

static int acpi_video_bus_add_fs(struct acpi_device *device)
{
	struct proc_dir_entry *entry = NULL;
	struct acpi_video_bus *video;


	video = acpi_driver_data(device);

	if (!acpi_device_dir(device)) {
		acpi_device_dir(device) = proc_mkdir(acpi_device_bid(device),
						     acpi_video_dir);
		if (!acpi_device_dir(device))
			return -ENODEV;
		video->dir = acpi_device_dir(device);
		acpi_device_dir(device)->owner = THIS_MODULE;
	}

	/* 'info' [R] */
	entry = create_proc_entry("info", S_IRUGO, acpi_device_dir(device));
	if (!entry)
		return -ENODEV;
	else {
		entry->proc_fops = &acpi_video_bus_info_fops;
		entry->data = acpi_driver_data(device);
		entry->owner = THIS_MODULE;
	}

	/* 'ROM' [R] */
	entry = create_proc_entry("ROM", S_IRUGO, acpi_device_dir(device));
	if (!entry)
		return -ENODEV;
	else {
		entry->proc_fops = &acpi_video_bus_ROM_fops;
		entry->data = acpi_driver_data(device);
		entry->owner = THIS_MODULE;
	}

	/* 'POST_info' [R] */
	entry =
	    create_proc_entry("POST_info", S_IRUGO, acpi_device_dir(device));
	if (!entry)
		return -ENODEV;
	else {
		entry->proc_fops = &acpi_video_bus_POST_info_fops;
		entry->data = acpi_driver_data(device);
		entry->owner = THIS_MODULE;
	}

	/* 'POST' [R/W] */
	entry =
	    create_proc_entry("POST", S_IFREG | S_IRUGO | S_IRUSR,
			      acpi_device_dir(device));
	if (!entry)
		return -ENODEV;
	else {
		acpi_video_bus_POST_fops.write = acpi_video_bus_write_POST;
		entry->proc_fops = &acpi_video_bus_POST_fops;
		entry->data = acpi_driver_data(device);
		entry->owner = THIS_MODULE;
	}

	/* 'DOS' [R/W] */
	entry =
	    create_proc_entry("DOS", S_IFREG | S_IRUGO | S_IRUSR,
			      acpi_device_dir(device));
	if (!entry)
		return -ENODEV;
	else {
		acpi_video_bus_DOS_fops.write = acpi_video_bus_write_DOS;
		entry->proc_fops = &acpi_video_bus_DOS_fops;
		entry->data = acpi_driver_data(device);
		entry->owner = THIS_MODULE;
	}

	return 0;
}

static int acpi_video_bus_remove_fs(struct acpi_device *device)
{
	struct acpi_video_bus *video;


	video = acpi_driver_data(device);

	if (acpi_device_dir(device)) {
		remove_proc_entry("info", acpi_device_dir(device));
		remove_proc_entry("ROM", acpi_device_dir(device));
		remove_proc_entry("POST_info", acpi_device_dir(device));
		remove_proc_entry("POST", acpi_device_dir(device));
		remove_proc_entry("DOS", acpi_device_dir(device));
		remove_proc_entry(acpi_device_bid(device), acpi_video_dir);
		acpi_device_dir(device) = NULL;
	}

	return 0;
}

/* --------------------------------------------------------------------------
                                 Driver Interface
   -------------------------------------------------------------------------- */

/* device interface */
static struct acpi_video_device_attrib*
acpi_video_get_device_attr(struct acpi_video_bus *video, unsigned long device_id)
{
	int count;

	for(count = 0; count < video->attached_count; count++)
		if((video->attached_array[count].value.int_val & 0xffff) == device_id)
			return &(video->attached_array[count].value.attrib);
	return NULL;
}

static int
acpi_video_bus_get_one_device(struct acpi_device *device,
			      struct acpi_video_bus *video)
{
	unsigned long device_id;
	int status;
	struct acpi_video_device *data;
	struct acpi_video_device_attrib* attribute;

	if (!device || !video)
		return -EINVAL;

	status =
	    acpi_evaluate_integer(device->handle, "_ADR", NULL, &device_id);
	if (ACPI_SUCCESS(status)) {

		data = kzalloc(sizeof(struct acpi_video_device), GFP_KERNEL);
		if (!data)
			return -ENOMEM;

		strcpy(acpi_device_name(device), ACPI_VIDEO_DEVICE_NAME);
		strcpy(acpi_device_class(device), ACPI_VIDEO_CLASS);
		acpi_driver_data(device) = data;

		data->device_id = device_id;
		data->video = video;
		data->dev = device;

		attribute = acpi_video_get_device_attr(video, device_id);

		if((attribute != NULL) && attribute->device_id_scheme) {
			switch (attribute->display_type) {
			case ACPI_VIDEO_DISPLAY_CRT:
				data->flags.crt = 1;
				break;
			case ACPI_VIDEO_DISPLAY_TV:
				data->flags.tvout = 1;
				break;
			case ACPI_VIDEO_DISPLAY_DVI:
				data->flags.dvi = 1;
				break;
			case ACPI_VIDEO_DISPLAY_LCD:
				data->flags.lcd = 1;
				break;
			default:
				data->flags.unknown = 1;
				break;
			}
			if(attribute->bios_can_detect)
				data->flags.bios = 1;
		} else
			data->flags.unknown = 1;

		acpi_video_device_bind(video, data);
		acpi_video_device_find_cap(data);

		status = acpi_install_notify_handler(device->handle,
						     ACPI_DEVICE_NOTIFY,
						     acpi_video_device_notify,
						     data);
		if (ACPI_FAILURE(status)) {
			ACPI_DEBUG_PRINT((ACPI_DB_ERROR,
					  "Error installing notify handler\n"));
			if(data->brightness)
				kfree(data->brightness->levels);
			kfree(data->brightness);
			kfree(data);
			return -ENODEV;
		}

		down(&video->sem);
		list_add_tail(&data->entry, &video->video_device_list);
		up(&video->sem);

		acpi_video_device_add_fs(device);

		return 0;
	}

	return -ENOENT;
}

/*
 *  Arg:
 *  	video	: video bus device 
 *
 *  Return:
 *  	none
 *  
 *  Enumerate the video device list of the video bus, 
 *  bind the ids with the corresponding video devices
 *  under the video bus.
 */

static void acpi_video_device_rebind(struct acpi_video_bus *video)
{
	struct list_head *node, *next;
	list_for_each_safe(node, next, &video->video_device_list) {
		struct acpi_video_device *dev =
		    container_of(node, struct acpi_video_device, entry);
		acpi_video_device_bind(video, dev);
	}
}

/*
 *  Arg:
 *  	video	: video bus device 
 *  	device	: video output device under the video 
 *  		bus
 *
 *  Return:
 *  	none
 *  
 *  Bind the ids with the corresponding video devices
 *  under the video bus.
 */

static void
acpi_video_device_bind(struct acpi_video_bus *video,
		       struct acpi_video_device *device)
{
	int i;

#define IDS_VAL(i) video->attached_array[i].value.int_val
#define IDS_BIND(i) video->attached_array[i].bind_info

	for (i = 0; IDS_VAL(i) != ACPI_VIDEO_HEAD_INVALID &&
	     i < video->attached_count; i++) {
		if (device->device_id == (IDS_VAL(i) & 0xffff)) {
			IDS_BIND(i) = device;
			ACPI_DEBUG_PRINT((ACPI_DB_INFO, "device_bind %d\n", i));
		}
	}
#undef IDS_VAL
#undef IDS_BIND
}

/*
 *  Arg:
 *  	video	: video bus device 
 *
 *  Return:
 *  	< 0	: error
 *  
 *  Call _DOD to enumerate all devices attached to display adapter
 *
 */

static int acpi_video_device_enumerate(struct acpi_video_bus *video)
{
	int status;
	int count;
	int i;
	struct acpi_video_enumerated_device *active_device_list;
	struct acpi_buffer buffer = { ACPI_ALLOCATE_BUFFER, NULL };
	union acpi_object *dod = NULL;
	union acpi_object *obj;

	status = acpi_evaluate_object(video->device->handle, "_DOD", NULL, &buffer);
	if (!ACPI_SUCCESS(status)) {
		ACPI_EXCEPTION((AE_INFO, status, "Evaluating _DOD"));
		return status;
	}

	dod = buffer.pointer;
	if (!dod || (dod->type != ACPI_TYPE_PACKAGE)) {
		ACPI_EXCEPTION((AE_INFO, status, "Invalid _DOD data"));
		status = -EFAULT;
		goto out;
	}

	ACPI_DEBUG_PRINT((ACPI_DB_INFO, "Found %d video heads in _DOD\n",
			  dod->package.count));

	active_device_list = kmalloc((1 +
				      dod->package.count) *
				     sizeof(struct
					    acpi_video_enumerated_device),
				     GFP_KERNEL);

	if (!active_device_list) {
		status = -ENOMEM;
		goto out;
	}

	count = 0;
	for (i = 0; i < dod->package.count; i++) {
		obj = &dod->package.elements[i];

		if (obj->type != ACPI_TYPE_INTEGER) {
			printk(KERN_ERR PREFIX "Invalid _DOD data\n");
			active_device_list[i].value.int_val =
			    ACPI_VIDEO_HEAD_INVALID;
		}
		active_device_list[i].value.int_val = obj->integer.value;
		active_device_list[i].bind_info = NULL;
		ACPI_DEBUG_PRINT((ACPI_DB_INFO, "dod element[%d] = %d\n", i,
				  (int)obj->integer.value));
		count++;
	}
	active_device_list[count].value.int_val = ACPI_VIDEO_HEAD_END;

	kfree(video->attached_array);

	video->attached_array = active_device_list;
	video->attached_count = count;
      out:
	kfree(buffer.pointer);
	return status;
}

/*
 *  Arg:
 *  	video	: video bus device 
 *  	event	: notify event
 *
 *  Return:
 *  	< 0	: error
 *  
 *	1. Find out the current active output device.
 *	2. Identify the next output device to switch to.
 *	3. call _DSS to do actual switch.
 */

static int acpi_video_switch_output(struct acpi_video_bus *video, int event)
{
	struct list_head *node, *next;
	struct acpi_video_device *dev = NULL;
	struct acpi_video_device *dev_next = NULL;
	struct acpi_video_device *dev_prev = NULL;
	unsigned long state;
	int status = 0;


	list_for_each_safe(node, next, &video->video_device_list) {
		dev = container_of(node, struct acpi_video_device, entry);
		status = acpi_video_device_get_state(dev, &state);
		if (state & 0x2) {
			dev_next =
			    container_of(node->next, struct acpi_video_device,
					 entry);
			dev_prev =
			    container_of(node->prev, struct acpi_video_device,
					 entry);
			goto out;
		}
	}
	dev_next = container_of(node->next, struct acpi_video_device, entry);
	dev_prev = container_of(node->prev, struct acpi_video_device, entry);
      out:
	switch (event) {
	case ACPI_VIDEO_NOTIFY_CYCLE:
	case ACPI_VIDEO_NOTIFY_NEXT_OUTPUT:
		acpi_video_device_set_state(dev, 0);
		acpi_video_device_set_state(dev_next, 0x80000001);
		break;
	case ACPI_VIDEO_NOTIFY_PREV_OUTPUT:
		acpi_video_device_set_state(dev, 0);
		acpi_video_device_set_state(dev_prev, 0x80000001);
	default:
		break;
	}

	return status;
}

static int
acpi_video_get_next_level(struct acpi_video_device *device,
			  u32 level_current, u32 event)
{
	int min, max, min_above, max_below, i, l, delta = 255;
	max = max_below = 0;
	min = min_above = 255;
	/* Find closest level to level_current */
	for (i = 0; i < device->brightness->count; i++) {
		l = device->brightness->levels[i];
		if (abs(l - level_current) < abs(delta)) {
			delta = l - level_current;
			if (!delta)
				break;
		}
	}
	/* Ajust level_current to closest available level */
	level_current += delta;
	for (i = 0; i < device->brightness->count; i++) {
		l = device->brightness->levels[i];
		if (l < min)
			min = l;
		if (l > max)
			max = l;
		if (l < min_above && l > level_current)
			min_above = l;
		if (l > max_below && l < level_current)
			max_below = l;
	}

	switch (event) {
	case ACPI_VIDEO_NOTIFY_CYCLE_BRIGHTNESS:
		return (level_current < max) ? min_above : min;
	case ACPI_VIDEO_NOTIFY_INC_BRIGHTNESS:
		return (level_current < max) ? min_above : max;
	case ACPI_VIDEO_NOTIFY_DEC_BRIGHTNESS:
		return (level_current > min) ? max_below : min;
	case ACPI_VIDEO_NOTIFY_ZERO_BRIGHTNESS:
	case ACPI_VIDEO_NOTIFY_DISPLAY_OFF:
		return 0;
	default:
		return level_current;
	}
}

static void
acpi_video_switch_brightness(struct acpi_video_device *device, int event)
{
	unsigned long level_current, level_next;
	acpi_video_device_lcd_get_level_current(device, &level_current);
	level_next = acpi_video_get_next_level(device, level_current, event);
	acpi_video_device_lcd_set_level(device, level_next);
}

static int
acpi_video_bus_get_devices(struct acpi_video_bus *video,
			   struct acpi_device *device)
{
	int status = 0;
	struct list_head *node, *next;


	acpi_video_device_enumerate(video);

	list_for_each_safe(node, next, &device->children) {
		struct acpi_device *dev =
		    list_entry(node, struct acpi_device, node);

		if (!dev)
			continue;

		status = acpi_video_bus_get_one_device(dev, video);
		if (ACPI_FAILURE(status)) {
			ACPI_EXCEPTION((AE_INFO, status, "Cant attach device"));
			continue;
		}

	}
	return status;
}

static int acpi_video_bus_put_one_device(struct acpi_video_device *device)
{
	acpi_status status;
	struct acpi_video_bus *video;


	if (!device || !device->video)
		return -ENOENT;

	video = device->video;

	down(&video->sem);
	list_del(&device->entry);
	up(&video->sem);
	acpi_video_device_remove_fs(device->dev);

	status = acpi_remove_notify_handler(device->dev->handle,
					    ACPI_DEVICE_NOTIFY,
					    acpi_video_device_notify);
	backlight_device_unregister(device->backlight);
	video_output_unregister(device->output_dev);
	return 0;
}

static int acpi_video_bus_put_devices(struct acpi_video_bus *video)
{
	int status;
	struct list_head *node, *next;


	list_for_each_safe(node, next, &video->video_device_list) {
		struct acpi_video_device *data =
		    list_entry(node, struct acpi_video_device, entry);
		if (!data)
			continue;

		status = acpi_video_bus_put_one_device(data);
		if (ACPI_FAILURE(status))
			printk(KERN_WARNING PREFIX
			       "hhuuhhuu bug in acpi video driver.\n");

		if (data->brightness)
			kfree(data->brightness->levels);
		kfree(data->brightness);
		kfree(data);
	}

	return 0;
}

/* acpi_video interface */

static int acpi_video_bus_start_devices(struct acpi_video_bus *video)
{
	return acpi_video_bus_DOS(video, 0, 0);
}

static int acpi_video_bus_stop_devices(struct acpi_video_bus *video)
{
	return acpi_video_bus_DOS(video, 0, 1);
}

static void acpi_video_bus_notify(acpi_handle handle, u32 event, void *data)
{
	struct acpi_video_bus *video = data;
	struct acpi_device *device = NULL;
	struct input_dev *input;
	int keycode;


	printk("video bus notify\n");

	if (!video)
		return;

	device = video->device;
	input = video->input;

	switch (event) {
	case ACPI_VIDEO_NOTIFY_SWITCH:	/* User requested a switch,
					 * most likely via hotkey. */
		acpi_bus_generate_proc_event(device, event, 0);
		keycode = KEY_SWITCHVIDEOMODE;
		break;

	case ACPI_VIDEO_NOTIFY_PROBE:	/* User plugged in or removed a video
					 * connector. */
		acpi_video_device_enumerate(video);
		acpi_video_device_rebind(video);
		acpi_video_switch_output(video, event);
		acpi_bus_generate_proc_event(device, event, 0);
		keycode = KEY_SWITCHVIDEOMODE;
		break;

	case ACPI_VIDEO_NOTIFY_CYCLE:	/* Cycle Display output hotkey pressed. */
		acpi_video_switch_output(video, event);
		acpi_bus_generate_proc_event(device, event, 0);
		keycode = KEY_SWITCHVIDEOMODE;
		break;
	case ACPI_VIDEO_NOTIFY_NEXT_OUTPUT:	/* Next Display output hotkey pressed. */
		acpi_video_switch_output(video, event);
		acpi_bus_generate_proc_event(device, event, 0);
		keycode = KEY_VIDEO_NEXT;
		break;
	case ACPI_VIDEO_NOTIFY_PREV_OUTPUT:	/* previous Display output hotkey pressed. */
		acpi_video_switch_output(video, event);
		acpi_bus_generate_proc_event(device, event, 0);
		keycode = KEY_VIDEO_PREV;
		break;

	default:
		keycode = KEY_UNKNOWN;
		ACPI_DEBUG_PRINT((ACPI_DB_INFO,
				  "Unsupported event [0x%x]\n", event));
		break;
	}

	input_report_key(input, keycode, 1);
	input_sync(input);
	input_report_key(input, keycode, 0);
	input_sync(input);

	return;
}

static void acpi_video_device_notify(acpi_handle handle, u32 event, void *data)
{
	struct acpi_video_device *video_device = data;
	struct acpi_device *device = NULL;
	struct acpi_video_bus *bus;
	struct input_dev *input;
	int keycode;

	if (!video_device)
		return;

	device = video_device->dev;
	bus = video_device->video;
	input = bus->input;

	switch (event) {
	case ACPI_VIDEO_NOTIFY_CYCLE_BRIGHTNESS:	/* Cycle brightness */
		acpi_video_switch_brightness(video_device, event);
		acpi_bus_generate_proc_event(device, event, 0);
		keycode = KEY_BRIGHTNESS_CYCLE;
		break;
	case ACPI_VIDEO_NOTIFY_INC_BRIGHTNESS:	/* Increase brightness */
		acpi_video_switch_brightness(video_device, event);
		acpi_bus_generate_proc_event(device, event, 0);
		keycode = KEY_BRIGHTNESSUP;
		break;
	case ACPI_VIDEO_NOTIFY_DEC_BRIGHTNESS:	/* Decrease brightness */
		acpi_video_switch_brightness(video_device, event);
		acpi_bus_generate_proc_event(device, event, 0);
		keycode = KEY_BRIGHTNESSDOWN;
		break;
	case ACPI_VIDEO_NOTIFY_ZERO_BRIGHTNESS:	/* zero brightnesss */
		acpi_video_switch_brightness(video_device, event);
		acpi_bus_generate_proc_event(device, event, 0);
		keycode = KEY_BRIGHTNESS_ZERO;
		break;
	case ACPI_VIDEO_NOTIFY_DISPLAY_OFF:	/* display device off */
		acpi_video_switch_brightness(video_device, event);
		acpi_bus_generate_proc_event(device, event, 0);
		keycode = KEY_DISPLAY_OFF;
		break;
	default:
		keycode = KEY_UNKNOWN;
		ACPI_DEBUG_PRINT((ACPI_DB_INFO,
				  "Unsupported event [0x%x]\n", event));
		break;
	}

	input_report_key(input, keycode, 1);
	input_sync(input);
	input_report_key(input, keycode, 0);
	input_sync(input);

	return;
}

static int instance;
static int acpi_video_bus_add(struct acpi_device *device)
{
	int result = 0;
	acpi_status status = 0;
	struct acpi_video_bus *video = NULL;
	struct input_dev *input;


	if (!device)
		return -EINVAL;

	video = kzalloc(sizeof(struct acpi_video_bus), GFP_KERNEL);
	if (!video)
		return -ENOMEM;

	/* a hack to fix the duplicate name "VID" problem on T61 */
	if (!strcmp(device->pnp.bus_id, "VID")) {
		if (instance)
			device->pnp.bus_id[3] = '0' + instance;
		instance ++;
	}

	video->device = device;
	strcpy(acpi_device_name(device), ACPI_VIDEO_BUS_NAME);
	strcpy(acpi_device_class(device), ACPI_VIDEO_CLASS);
	acpi_driver_data(device) = video;

	acpi_video_bus_find_cap(video);
	result = acpi_video_bus_check(video);
	if (result)
		goto end;

	result = acpi_video_bus_add_fs(device);
	if (result)
		goto end;

	init_MUTEX(&video->sem);
	INIT_LIST_HEAD(&video->video_device_list);

	acpi_video_bus_get_devices(video, device);
	acpi_video_bus_start_devices(video);

	status = acpi_install_notify_handler(device->handle,
					     ACPI_DEVICE_NOTIFY,
					     acpi_video_bus_notify, video);
	if (ACPI_FAILURE(status)) {
		ACPI_DEBUG_PRINT((ACPI_DB_ERROR,
				  "Error installing notify handler\n"));
		acpi_video_bus_stop_devices(video);
		acpi_video_bus_put_devices(video);
		kfree(video->attached_array);
		acpi_video_bus_remove_fs(device);
		result = -ENODEV;
		goto end;
	}


	video->input = input = input_allocate_device();

	snprintf(video->phys, sizeof(video->phys),
		"%s/video/input0", acpi_device_hid(video->device));

	input->name = acpi_device_name(video->device);
	input->phys = video->phys;
	input->id.bustype = BUS_HOST;
	input->id.product = 0x06;
	input->evbit[0] = BIT(EV_KEY);
	set_bit(KEY_SWITCHVIDEOMODE, input->keybit);
	set_bit(KEY_VIDEO_NEXT, input->keybit);
	set_bit(KEY_VIDEO_PREV, input->keybit);
	set_bit(KEY_BRIGHTNESS_CYCLE, input->keybit);
	set_bit(KEY_BRIGHTNESSUP, input->keybit);
	set_bit(KEY_BRIGHTNESSDOWN, input->keybit);
	set_bit(KEY_BRIGHTNESS_ZERO, input->keybit);
	set_bit(KEY_DISPLAY_OFF, input->keybit);
	set_bit(KEY_UNKNOWN, input->keybit);
	result = input_register_device(input);
	if (result) {
		acpi_remove_notify_handler(video->device->handle,
						ACPI_DEVICE_NOTIFY,
						acpi_video_bus_notify);
		acpi_video_bus_stop_devices(video);
		acpi_video_bus_put_devices(video);
		kfree(video->attached_array);
		acpi_video_bus_remove_fs(device);
		goto end;
        }


	printk(KERN_INFO PREFIX "%s [%s] (multi-head: %s  rom: %s  post: %s)\n",
	       ACPI_VIDEO_DEVICE_NAME, acpi_device_bid(device),
	       video->flags.multihead ? "yes" : "no",
	       video->flags.rom ? "yes" : "no",
	       video->flags.post ? "yes" : "no");

      end:
	if (result)
		kfree(video);

	return result;
}

static int acpi_video_bus_remove(struct acpi_device *device, int type)
{
	acpi_status status = 0;
	struct acpi_video_bus *video = NULL;


	if (!device || !acpi_driver_data(device))
		return -EINVAL;

	video = acpi_driver_data(device);

	acpi_video_bus_stop_devices(video);

	status = acpi_remove_notify_handler(video->device->handle,
					    ACPI_DEVICE_NOTIFY,
					    acpi_video_bus_notify);

	acpi_video_bus_put_devices(video);
	acpi_video_bus_remove_fs(device);

	input_unregister_device(video->input);
	kfree(video->attached_array);
	kfree(video);

	return 0;
}

static int __init acpi_video_init(void)
{
	int result = 0;


	/*
	   acpi_dbg_level = 0xFFFFFFFF;
	   acpi_dbg_layer = 0x08000000;
	 */

	acpi_video_dir = proc_mkdir(ACPI_VIDEO_CLASS, acpi_root_dir);
	if (!acpi_video_dir)
		return -ENODEV;
	acpi_video_dir->owner = THIS_MODULE;

	result = acpi_bus_register_driver(&acpi_video_bus);
	if (result < 0) {
		remove_proc_entry(ACPI_VIDEO_CLASS, acpi_root_dir);
		return -ENODEV;
	}

	return 0;
}

static void __exit acpi_video_exit(void)
{

	acpi_bus_unregister_driver(&acpi_video_bus);

	remove_proc_entry(ACPI_VIDEO_CLASS, acpi_root_dir);

	return;
}

module_init(acpi_video_init);
module_exit(acpi_video_exit);<|MERGE_RESOLUTION|>--- conflicted
+++ resolved
@@ -415,16 +415,11 @@
 
 
 	arg0.integer.value = level;
-<<<<<<< HEAD
-	status = acpi_evaluate_object(device->dev->handle, "_BCM", &args, NULL);
-
-=======
+
 	if (device->cap._BCM)
 		status = acpi_evaluate_object(device->dev->handle, "_BCM",
 					      &args, NULL);
 	device->brightness->curr = level;
-	printk(KERN_DEBUG "set_level status: %x\n", status);
->>>>>>> 63f0edfc
 	return status;
 }
 
