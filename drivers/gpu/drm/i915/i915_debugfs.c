--- conflicted
+++ resolved
@@ -4772,19 +4772,11 @@
 			return ret;
 
 		crtc_state = to_intel_crtc_state(crtc->base.state);
-<<<<<<< HEAD
 
 		if (!crtc_state->base.active ||
 		    !crtc_state->has_drrs)
 			goto out;
 
-=======
-
-		if (!crtc_state->base.active ||
-		    !crtc_state->has_drrs)
-			goto out;
-
->>>>>>> f17b5f06
 		commit = crtc_state->base.commit;
 		if (commit) {
 			ret = wait_for_completion_interruptible(&commit->hw_done);
