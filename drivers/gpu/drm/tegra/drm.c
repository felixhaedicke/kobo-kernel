--- conflicted
+++ resolved
@@ -1201,11 +1201,7 @@
 
 	err = drm_fb_helper_remove_conflicting_framebuffers(NULL, "tegradrmfb", false);
 	if (err < 0)
-<<<<<<< HEAD
-		goto unref;
-=======
 		goto put;
->>>>>>> f9885ef8
 
 	err = drm_dev_register(drm, 0);
 	if (err < 0)
