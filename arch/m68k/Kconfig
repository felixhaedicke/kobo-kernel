--- conflicted
+++ resolved
@@ -15,13 +15,10 @@
 	select FPU if MMU
 	select ARCH_WANT_IPC_PARSE_VERSION
 	select ARCH_USES_GETTIMEOFFSET if MMU && !COLDFIRE
-<<<<<<< HEAD
 	select GENERIC_KERNEL_THREAD
-=======
 	select HAVE_MOD_ARCH_SPECIFIC
 	select MODULES_USE_ELF_REL
 	select MODULES_USE_ELF_RELA
->>>>>>> dbadc176
 
 config RWSEM_GENERIC_SPINLOCK
 	bool
